--- conflicted
+++ resolved
@@ -2,12 +2,7 @@
 #
 # SPDX-License-Identifier: MPL-2.0
 
-<<<<<<< HEAD
 from typing import Union, Optional, List, Dict, Any
-
-=======
-from typing import Union, Optional, List
->>>>>>> afd4acee
 from pydantic import BaseModel
 from .split_function import SplitFuncDataClass
 from .model_specifications import ModelSpecificationDataClass
