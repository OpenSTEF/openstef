--- conflicted
+++ resolved
@@ -19,12 +19,9 @@
     name: str
     description: Optional[str]
     quantiles: Optional[List[float]]
-<<<<<<< HEAD
-    depends_on: Optional[List[Union[int, str]]]
-=======
     default_modelspecs: Optional[ModelSpecificationDataClass]
     save_train_forecasts: bool = False
->>>>>>> ea26d365
+    depends_on: Optional[List[Union[int, str]]]
 
     def __getitem__(self, item):
         """Allows us to use subscription to get the items from the object"""
