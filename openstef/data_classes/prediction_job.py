# SPDX-FileCopyrightText: 2017-2022 Contributors to the OpenSTEF project <korte.termijn.prognoses@alliander.com> # noqa E501>
#
# SPDX-License-Identifier: MPL-2.0

from typing import Union, Optional, List

from pydantic import BaseModel
from .model_specifications import ModelSpecificationDataClass


class PredictionJobDataClass(BaseModel):
    id: Union[int, str]
    model: str
    forecast_type: str
    horizon_minutes: int
    resolution_minutes: int
    lat: float
    lon: float
    train_components: bool
    name: str
    description: Optional[str]
    quantiles: Optional[List[float]]
<<<<<<< HEAD
    train_horizons_minutes: Optional[List[int]]
=======
    default_modelspecs: Optional[ModelSpecificationDataClass]
>>>>>>> ea26d365
    save_train_forecasts: bool = False

    def __getitem__(self, item):
        """Allows us to use subscription to get the items from the object"""
        return getattr(self, item)

    def __setitem__(self, key: str, value: any):
        """Allows us to use subscription to set the items in the object"""
        if hasattr(self, key):
            self.__dict__[key] = value
        else:
            raise AttributeError(f"{key} not an attribute of prediction job.")<|MERGE_RESOLUTION|>--- conflicted
+++ resolved
@@ -20,11 +20,8 @@
     name: str
     description: Optional[str]
     quantiles: Optional[List[float]]
-<<<<<<< HEAD
     train_horizons_minutes: Optional[List[int]]
-=======
     default_modelspecs: Optional[ModelSpecificationDataClass]
->>>>>>> ea26d365
     save_train_forecasts: bool = False
 
     def __getitem__(self, item):
