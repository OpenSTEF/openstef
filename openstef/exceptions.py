# SPDX-FileCopyrightText: 2017-2022 Contributors to the OpenSTEF project <korte.termijn.prognoses@alliander.com> # noqa E501>
#
# SPDX-License-Identifier: MPL-2.0

"""Openstef custom exceptions."""
# Define custom exception
class NoPredictedLoadError(Exception):
    """No predicted load for given datatime range."""

    def __init__(
        self,
        pid: int,
        message: str = "No predicted load found",
    ):
        self.pid = pid
        self.message = message
        super().__init__(self.message)


class NoRealisedLoadError(Exception):
    """No realised load for given datetime range."""

    def __init__(
        self,
        pid: int,
        message: str = "No realised load found",
    ):
        self.pid = pid
        self.message = message
        super().__init__(self.message)


class InputDataInvalidError(Exception):
    """Invalid input data."""


class InputDataInsufficientError(InputDataInvalidError):
    """Insufficient input data."""


class InputDataWrongColumnOrderError(InputDataInvalidError):
    """Wrong column order input data."""


class OldModelHigherScoreError(Exception):
    """Old model has a higher score then new model."""


class ModelWithoutStDev(Exception):
    """A machine learning model should have a valid standard deviation."""


class ComponentForecastTooShortHorizonError(Exception):
    """Component forecasts should be available for at least 30 hours in advance."""


class PredictionJobException(Exception):
    """One or more prediction jobs raised an exception."""

<<<<<<< HEAD
    pass


class SkipSaveTrainingForecasts(Exception):
    """If old model is better or too young, you don't need to save the traing forcast"""
=======
    def __init__(self, metrics=None):
        super().__init__("One or more prediction jobs raised an exception.")
        if metrics is None:
            metrics = {}
        self.metrics = metrics
>>>>>>> 03a76be9
<|MERGE_RESOLUTION|>--- conflicted
+++ resolved
@@ -57,16 +57,12 @@
 class PredictionJobException(Exception):
     """One or more prediction jobs raised an exception."""
 
-<<<<<<< HEAD
-    pass
-
-
-class SkipSaveTrainingForecasts(Exception):
-    """If old model is better or too young, you don't need to save the traing forcast"""
-=======
     def __init__(self, metrics=None):
         super().__init__("One or more prediction jobs raised an exception.")
         if metrics is None:
             metrics = {}
         self.metrics = metrics
->>>>>>> 03a76be9
+
+
+class SkipSaveTrainingForecasts(Exception):
+    """If old model is better or too young, you don't need to save the traing forcast"""