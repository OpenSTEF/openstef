# SPDX-FileCopyrightText: 2017-2022 Contributors to the OpenSTEF project <korte.termijn.prognoses@alliander.com> # noqa E501>
#
# SPDX-License-Identifier: MPL-2.0

""" This module contains all wheather related functions used for feature engineering.

"""
from typing import List

import numpy as np
import pandas as pd

import pvlib
from pvlib.location import Location

import structlog
logger = structlog.get_logger(__name__)



# Set some (nameless) constants for the Antoine equation:
A: float = 6.116
M: float = 7.6
TN: float = 240.7
# Set some constants
TORR: float = 133.322368  # 1 torr = 133 Pa
# 1.168 is the mass of 1 m^3 of air on sea level with standard pressure.
D: float = 1.168


def calc_saturation_pressure(temperature: float or np.ndarray) -> float or np.ndarray:
    """Calculates the water vapour pressure from the temperature
    See https://www.vaisala.com/sites/default/files/documents/Humidity_Conversion_Formulas_B210973EN-F.pdf

    Args:
        temperature (np.array): Temperature in C
    Returns:
        The saturation pressure of water at the respective temperature"""

    psat = A * 10 ** ((M * temperature) / (temperature + TN))
    return psat


def calc_vapour_pressure(
    rh: float or np.ndarray, psat: float or np.ndarray
) -> float or np.ndarray:
    """Calculates the vapour pressure

    Args:
        rh (np.ndarray or float): Relative humidity
        psat (np.ndarray or float): Saturation pressure: see calc_saturation_pressure
    Returns:
        The water vapour pressure"""
    return rh * psat


def calc_dewpoint(vapour_pressure: float or np.ndarray) -> float or np.ndarray:
    """Calculates the dewpoint, see https://en.wikipedia.org/wiki/Dew_point for mroe info

    Args:
        vapour_pressure (np.ndarray or float): The vapour pressure for which the dewpoint should be calculated
    Returns:
        dewpoint (np.ndarray or float):"""

    return TN / ((M / np.log10(vapour_pressure / A)) - 1)


def calc_air_density(
    temperature: float or np.ndarray,
    pressure: float or np.ndarray,
    rh: float or np.ndarray,
) -> float or np.ndarray:
    """Calculates the dewpoint.

    Args:
        temperature (np.ndarray or float): The temperature in C
        pressure (np.ndarray or float): the atmospheric pressure in Pa
        rh (np.ndarray or float): Relative humidity

    Returns:
        air density (np.ndarray or float): The air density (kg/m^3)"""

    # Calculate saturation pressure
    psat = calc_saturation_pressure(temperature)
    # Calculate the current vapour pressure
    vapour_pressure = calc_vapour_pressure(rh, psat)

    # Set tempareture to K
    temperature_k = temperature + 273.15

    # Calculate air density
    air_density = (
        D
        * (273.15 / temperature_k)
        * ((pressure - 0.3783 * vapour_pressure) / 760 / TORR)
    )

    return air_density


def add_humidity_features(
    data: pd.DataFrame, feature_names: List[str] = None
) -> pd.DataFrame:
    """Adds humidity features to the input dataframe.

    These features are calculated using functions defines in this module. A list of
    requested features is used to determine whether to add the humidity features or not.

    Args:
        data (pd.DataFrame): Input dataframe to which features have to be added
        feature_names (List[str]): list of requested features.

    Returns:
        pd.DataFrame, Same as input dataframe with extra columns for the humidty features.
    """

    # If features is none add humidity feature anyway
    if feature_names is None:
        humidity_features = True

    # Otherwise check if they are among the reuqested features
    else:
        humidity_features = any(
            x
            in [
                "saturation_pressure",
                "vapour_pressure",
                "dewpoint",
                "air_density",
            ]
            for x in feature_names
        )

    # Check if any of the humidity features are requested and add them
    if humidity_features:
        # Try to add humidity  calculations, ignore if required columns are missing
        try:
            humidity_df = humidity_calculations(data.temp, data.humidity, data.pressure)
            data = data.join(humidity_df)
        except AttributeError:
            pass  # This happens when a required column for humidity_calculations
            # is not present

    return data


def humidity_calculations(
    temperature: float or np.ndarray,
    rh: float or np.ndarray,
    pressure: float or np.ndarray,
) -> dict or np.ndarray:
    """Function that calculates the
    - Saturation pressure
    - Vapour pressure
    - Dewpoint
    - Air density

    Args:
        temperature (np.array): Temperature in C
        rh (np.array): Relative humidity in %
        pressure (np.array): The air pressure in hPa

    Returns:
        if the input is an np.ndarray: a pandas dataframe with the calculated moisture indices
        if the input is numeric: a dict with the calculated moisture indices"""

    # First: a sanity check on the relative humidity and the air pressure
    # We only check on the type of temperature, because they need to be the same anyway
    is_series = isinstance(temperature, (np.ndarray, pd.Series))
    is_scalar = isinstance(temperature, (float, int))

    if is_scalar is False and is_series is False:
        raise TypeError(
            "The input should be a pandas series or np.ndarry, or float or int"
        )

    # Suppres copy warnings
    with pd.option_context("mode.chained_assignment", None):
        if is_series:
            rh[rh > 1] = rh / 100  # This triggers copy warnings
            pressure[pressure < 80000] = np.nan  # This triggers copy warnings
        else:
            if rh > 1:
                rh /= 100
            if pressure < 80000:
                pressure = np.nan

    # If the input is a dataframe or np.ndarrays: return a dataframe
    if is_series:
        humidity_df = pd.DataFrame(
            columns=[
                "saturation_pressure",
                "vapour_pressure",
                "dewpoint",
                "air_density",
            ]
        )
        humidity_df["saturation_pressure"] = calc_saturation_pressure(temperature)
        humidity_df["vapour_pressure"] = calc_vapour_pressure(
            rh, humidity_df.saturation_pressure
        )
        humidity_df["dewpoint"] = calc_dewpoint(humidity_df.vapour_pressure)
        humidity_df["air_density"] = calc_air_density(temperature, pressure, rh)

        return humidity_df

    # Else: if the input is numeric: return a dict
    psat = calc_saturation_pressure(temperature)
    pw = calc_vapour_pressure(rh, psat)
    td = calc_dewpoint(pw)
    air_density = calc_air_density(temperature, pressure, rh)
    return {
        "saturation_pressure": psat,
        "vapour_pressure": pw,
        "dewpoint": td,
        "air_density": air_density,
    }


def calculate_windspeed_at_hubheight(
    windspeed: float or pd.Series, fromheight: float = 10.0, hub_height: float = 100.0
) -> pd.Series:
    """Calculate windspeed at hubheight.

    Calculates the windspeed at hubheigh by extrapolation from a given height to a given
    hub height using the wind power law https://en.wikipedia.org/wiki/Wind_profile_power_law

    Args:
        windspeed: float OR pandas series of windspeed at height = height
        fromheight: height (m) of the windspeed data. Default is 10m
        hubheight: height (m) of the turbine

    Returns:
        float: windspeed at hubheight.
    """
    alpha = 0.143

    if not isinstance(windspeed, (np.ndarray, float, int, pd.Series)):
        raise TypeError(
            "The windspeed is not of the expected type!\n                        Got"
            " {}, expected np.ndarray, pd series or numeric".format(type(windspeed))
        )

    try:
        if any(windspeed < 0):
            raise ValueError(
                "The windspeed cannot be negative, as it is the lenght of a vector"
            )
    except TypeError:
        if windspeed < 0:
            raise ValueError(
                "The windspeed cannot be negative, as it is the lenght of a vector"
            )
        windspeed = abs(windspeed)

    return windspeed * (hub_height / fromheight) ** alpha


def calculate_windturbine_power_output(
    windspeed: pd.Series, n_turbines: int = 1, turbine_data: dict = None
) -> pd.Series:
    """Calculate wind turbine power output.

    These values are related through the power curve, which is described by turbine_data.
    If no turbine_data is given, default values are used and results are normalized to 1MWp.
    If n_turbines=0, the result is normalized to a rated power of 1.

    Args:
        windspeed: pd.DataFrame(index = datetime, columns = ["windspeedHub"])
        nTurbines (int): The number of turbines
        turbineData (dict): slope_center, rated_power, steepness

    Returns:
        pd.DataFrame(index = datetime, columns = ["forecast"])"""

    if turbine_data is None:
        turbine_data = {
            "name": "Lagerwey L100",  # not used here
            "cut_in": 3,  # not used here
            "cut_off": 25,  # not used here
            "kind": "onshore",  # not used here
            "manufacturer": "Lagerwey",  # not used here
            "peak_capacity": 1,  # not used here
            "rated_power": 1,
            "slope_center": 8.07,
            "steepness": 0.664,
        }
    else:
        required_properties = ["rated_power", "steepness", "slope_center"]
        for prop in required_properties:
            if prop not in turbine_data.keys():
                raise KeyError(f"Required property '{prop}' not set in turbine data")

    generated_power = turbine_data["rated_power"] / (
        1
        + np.exp(
            -turbine_data["steepness"] * (windspeed - turbine_data["slope_center"])
        )
    )
    generated_power *= n_turbines

    return generated_power


def add_additional_wind_features(
    data: pd.DataFrame, feature_names: List[str] = None
) -> pd.DataFrame:
    """Adds additional wind features to the input data.

    Args:
        data (pd.DataFrame): Dataframe to which the wind features have to be added
        feature_names (List[str]): List of requested features

    Returns:
        pd.DataFrame same as input dataframe with extra columns for the added wind features

    """
    if feature_names is None:
        additional_wind_features = True
    else:
        additional_wind_features = any(
            x
            in [
                "windspeed_100mExtrapolated",
                "windPowerFit_extrapolated",
                "windpowerFit_harm_arome",
            ]
            for x in feature_names
        )

    # Add add_additional_wind_features
    if "windspeed" in data.columns and additional_wind_features:
        data["windspeed_100mExtrapolated"] = calculate_windspeed_at_hubheight(
            data["windspeed"]
        )

        data["windPowerFit_extrapolated"] = calculate_windturbine_power_output(
            data["windspeed_100mExtrapolated"]
        )

    # Do extra check
    if "windspeed_100m" in data.columns and additional_wind_features:
        data["windpowerFit_harm_arome"] = calculate_windturbine_power_output(
            data["windspeed_100m"].astype(float)
        )

    return data


def calculate_dni(radiation: pd.Series, pj: dict) -> pd.Series:
    """
    Using the predicted radiation and information derived from the location (obtained from pj) the direct normal
    irradiance (DNI) is calculated. The `pvlib` library is used.
    Args:
        radiation: predicted radiation including DatetimeIndex with right time-zone
        pj: PredictJob including information about the location (lat, lon)

    Returns: dni_converted

    """
    loc = Location(pj["lat"], pj["lon"], tz="CET")
    times = radiation.index

    # calculate data for loc(ation) at times with clear_sky, as if there would be a clear sky.
    cs = loc.get_clearsky(times)

    # get solar position variable(s) for loc(ation) at times
    solpos = pvlib.solarposition.get_solarposition(times, loc.latitude, loc.longitude)
    solar_zenith = solpos.apparent_zenith

    # convert radiation (ghi) to right unit (J/m^2 to kWh/m^2)
    # TODO: check whether unit conversion is necessary
    ghi_forecasted = radiation / 3600
    # convert ghi to dni
    dni_converted = pvlib.irradiance.dni(
        ghi_forecasted, cs.dhi, solar_zenith, clearsky_dni=cs.dni
    )
    dni_converted = dni_converted.fillna(0)
    return dni_converted


def calculate_gti(
    radiation: pd.Series,
    pj: dict,
    surface_tilt: float = 34.0,
    surface_azimuth: float = 180,
) -> pd.Series:
    """
    Calculates the GTI/POA using the radiation (Assuming Global Tilted Irradiance (GTI) = Plane of Array (POA))
    Args:
        radiation: pandas series with DatetimeIndex with right timezone information
        pj: prediction job which should at least contain the latitude and longitude location.
        surface_tilt: The tilt of the surface of, for example, your PhotoVoltaic-system.
        surface_azimuth: The way the surface is facing. South facing 180 degrees, North facing 0 degrees, East facing 90
        degrees and West facing 270 degrees

    Returns: gti

    """
    loc = Location(pj["lat"], pj["lon"], tz="CET")
    times = radiation.index

    # calculate data for loc(ation) at times with clear_sky, as if there would be a clear sky.
    cs = loc.get_clearsky(times)
    dni = calculate_dni(radiation, pj)

    # get solar position variable(s) for loc(ation) at times
    solpos = pvlib.solarposition.get_solarposition(times, loc.latitude, loc.longitude)
    solar_zenith = solpos.apparent_zenith
    solar_azimuth = solpos.azimuth

    ghi_forecasted = radiation / 3600
    gti = pvlib.irradiance.get_total_irradiance(
        surface_tilt,
        surface_azimuth,
        solar_zenith,
        solar_azimuth,
        dni=dni,
        ghi=ghi_forecasted,
        dhi=cs.dhi,
    )

    return gti["poa_global"]


def add_additional_solar_features(
<<<<<<< HEAD
        data: pd.DataFrame, pj: dict = {"lon": 52.132633, "lat": 5.291266}, feature_names: List[str] = None
=======
    data: pd.DataFrame, pj: dict, feature_names: List[str] = None
>>>>>>> 3e5b76ca
) -> pd.DataFrame:
    """
    Adds additional solar features to the input data.

    Args:
        data (pd.DataFrame): Dataframe to which the solar features have to be added
        pj: prediction job which should at least contain the latitude and longitude location.
        feature_names (List[str]): List of requested features

    Returns:
        pd.DataFrame same as input dataframe with extra columns for the added solar features

    """
    # If features is none add solar feature anyway
    if feature_names is None:
        additional_solar_features = True

    # Otherwise check if they are among the requested features
    else:
        additional_solar_features = any(x in ["dni", "gti"] for x in feature_names)

    # Add add_additional_solar_features
    if "radiation" in data.columns and additional_solar_features:
        data["dni"] = calculate_dni(data["radiation"], pj)
        data["gti"] = calculate_gti(data["radiation"], pj)

    return data<|MERGE_RESOLUTION|>--- conflicted
+++ resolved
@@ -424,11 +424,7 @@
 
 
 def add_additional_solar_features(
-<<<<<<< HEAD
         data: pd.DataFrame, pj: dict = {"lon": 52.132633, "lat": 5.291266}, feature_names: List[str] = None
-=======
-    data: pd.DataFrame, pj: dict, feature_names: List[str] = None
->>>>>>> 3e5b76ca
 ) -> pd.DataFrame:
     """
     Adds additional solar features to the input data.
