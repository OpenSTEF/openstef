--- conflicted
+++ resolved
@@ -44,12 +44,9 @@
     Note:
         This function is namespace-specific.
     """
-<<<<<<< HEAD
     if not AppSettings.post_teams_messages:
         return
 
-=======
->>>>>>> b40646aa
     structlog.configure(
         wrapper_class=structlog.make_filtering_bound_logger(
             logging.getLevelName(Settings.log_level)
