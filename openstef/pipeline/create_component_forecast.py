--- conflicted
+++ resolved
@@ -14,13 +14,10 @@
 from openstef.data_classes.prediction_job import PredictionJobDataClass
 from openstef.enums import ForecastType
 from openstef.model.regressors.dazls import Dazls
-<<<<<<< HEAD
 from enums import WeatherColumnName, LocationColumnName
 
 import numpy as np
-=======
 from openstef.settings import Settings
->>>>>>> 28303036
 
 # Set the path for the Dazls stored model
 DAZLS_STORED = str(
