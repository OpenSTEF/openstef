# SPDX-FileCopyrightText: 2017-2022 Contributors to the OpenSTEF project <korte.termijn.prognoses@alliander.com> # noqa E501>
#
# SPDX-License-Identifier: MPL-2.0
from pathlib import Path
from typing import List, Tuple

import optuna
import pandas as pd
import structlog

from openstef.data_classes.model_specifications import ModelSpecificationDataClass
from openstef.data_classes.prediction_job import PredictionJobDataClass
from openstef.exceptions import (
    InputDataInsufficientError,
    InputDataWrongColumnOrderError,
)
from openstef.feature_engineering.feature_applicator import TrainFeatureApplicator
from openstef.metrics.reporter import Reporter
from openstef.model.model_creator import ModelCreator
from openstef.model.objective import RegressorObjective
from openstef.model.objective_creator import ObjectiveCreator
from openstef.model.serializer import MLflowSerializer
from openstef.pipeline.train_model import (
    DEFAULT_TRAIN_HORIZONS,
    train_model_pipeline_core,
)
from openstef.validation import validation

optuna.logging.enable_propagation()  # Propagate logs to the root logger.
optuna.logging.disable_default_handler()  # Stop showing logs in sys.stderr.

logger = structlog.get_logger(__name__)

# See https://optuna.readthedocs.io/en/stable/reference/generated/optuna.study.Study.html#optuna.study.Study.optimize
N_TRIALS: int = 100  # The number of trials.
TIMEOUT: int = 600  # Stop study after the given number of second(s).


def optimize_hyperparameters_pipeline(
    pj: PredictionJobDataClass,
    input_data: pd.DataFrame,
    mlflow_tracking_uri: str,
    artifact_folder: str,
    horizons: List[float] = DEFAULT_TRAIN_HORIZONS,
    n_trials: int = N_TRIALS,
) -> dict:
    """Optimize hyperparameters pipeline.

    Expected prediction job key's: "name", "model"

    Args:
        pj (PredictionJobDataClass): Prediction job
        input_data (pd.DataFrame): Raw training input data
        mlflow_tracking_uri (str): Path/Uri to mlflow service
        artifact_folder (str): Path where artifacts, such as trained models, are stored
        horizons (List[float]): horizons for feature engineering.
        n_trials (int, optional): The number of trials. Defaults to N_TRIALS.

    Raises:
        ValueError: If the input_date is insufficient.

    Returns:
        dict: Optimized hyperparameters.
    """
    if input_data.empty:
        raise InputDataInsufficientError("Input dataframe is empty")
    elif "load" not in input_data.columns:
        raise InputDataWrongColumnOrderError(
            "Missing the load column in the input dataframe"
        )

    # Validate and clean data
    validated_data = validation.drop_target_na(
        validation.validate(pj["id"], input_data, pj["flatliner_treshold"])
    )

    # Check if sufficient data is left after cleaning
    if not validation.is_data_sufficient(
        validated_data, pj["completeness_treshold"], pj["minimal_table_length"]
    ):
        raise InputDataInsufficientError(
            f"Input data is insufficient for {pj['name']} after validation and cleaning"
        )

    if pj.default_modelspecs:
        feature_names = (pj.default_modelspecs.feature_names,)
        feature_modules = pj.default_modelspecs.feature_modules
    else:
        feature_names = None
        feature_modules = []

    validated_data_with_features = TrainFeatureApplicator(
        horizons=horizons, feature_names=feature_names, feature_modules=feature_modules
    ).add_features(validated_data, pj=pj)

    # Adds additional proloaf features to the input data, historic_load (equal to the load, first column)
    if pj["model"] == "proloaf" and "historic_load" not in list(
        validated_data_with_features.columns
    ):
        validated_data_with_features[
            "historic_load"
        ] = validated_data_with_features.iloc[:, 0]
        # Make sure horizons is last column
        temp_cols = validated_data_with_features.columns.tolist()
        new_cols = temp_cols[:-2] + [temp_cols[-1]] + [temp_cols[-2]]
        validated_data_with_features = validated_data_with_features[new_cols]

    # Create serializer
    serializer = MLflowSerializer(mlflow_tracking_uri=mlflow_tracking_uri)

    # Create objective (NOTE: this is a callable class)
    objective = ObjectiveCreator.create_objective(model_type=pj["model"])

    study, objective = optuna_optimization(
        pj, objective, validated_data_with_features, n_trials
    )

    best_hyperparams = study.best_params
    best_model = study.user_attrs["best_model"]

    logger.info(
        f"Finished hyperparameter optimization, error objective {study.best_value} "
        f"and params {best_hyperparams}"
    )

    # Add quantiles to hyperparams so they are stored with the model info
    if pj["quantiles"]:
        best_hyperparams.update(quantiles=pj["quantiles"])

    # model specification
    model_specs = ModelSpecificationDataClass(
        id=pj["id"],
        feature_names=list(validated_data_with_features.columns),
        hyper_params=best_hyperparams,
    )

    # If the model type is quantile, train a model with the best parameters for all quantiles
    # (optimization is only done for quantile 0.5)
    if objective.model.can_predict_quantiles:
<<<<<<< HEAD
        best_model, report, modelspecs, _ = train_model_pipeline_core(
            pj=pj, input_data=input_data, modelspecs=modelspecs
=======
        best_model, report, modelspecs = train_model_pipeline_core(
            pj=pj, input_data=input_data, model_specs=model_specs
>>>>>>> fc8b3c29
        )

    # Save model and report. Report is always saved to MLFlow and optionally to disk
    report = objective.create_report(model=best_model)
    serializer.save_model(
        model=best_model,
        experiment_name=str(pj["id"]),
        model_type=pj["model"],
        model_specs=model_specs,
        report=report,
        phase="Hyperparameter_opt",
        trials=objective.get_trial_track(),
        trial_number=study.best_trial.number,
    )
    if artifact_folder:
        Reporter.write_report_to_disk(report=report, artifact_folder=artifact_folder)
    return study.best_params


def optuna_optimization(
    pj: PredictionJobDataClass,
    objective: RegressorObjective,
    validated_data_with_features: pd.DataFrame,
    n_trials: int,
) -> Tuple[optuna.study.Study, RegressorObjective]:
    """Perform hyperparameter optimization with optuna

    Args:
        pj: Prediction job
        objective: Objective function for optuna
        validated_data_with_features: cleaned input dataframe
        n_trials: number of optuna trials

    Returns:
        model (OpenstfRegressor): Optimized model
        study (optuna.study.Study): Optimization study from optuna
        objective : The objective object used by optuna

    """
    model = ModelCreator.create_model(pj["model"])

    study = optuna.create_study(
        study_name=pj["model"],
        pruner=optuna.pruners.MedianPruner(n_warmup_steps=5),
        direction="minimize",
    )

    # Start with evaluating the default set of parameters,
    # this way the optimization never get worse than the default values
    study.enqueue_trial(objective.get_default_values())

    objective = objective(
        model,
        validated_data_with_features,
    )

    # Optuna updates the model by itself
    # and the model is the optimized over this finishes
    study.optimize(
        objective,
        n_trials=n_trials,
        callbacks=[_log_study_progress_and_save_best_model],
        show_progress_bar=False,
        timeout=TIMEOUT,
    )

    return study, objective


def _log_study_progress_and_save_best_model(
    study: optuna.study.Study, trial: optuna.trial.FrozenTrial
) -> None:
    # Collect study and trial data
    # trial_index = study.trials.index(trial)
    # best_trial_index = study.trials.index(study.best_trial)
    value = trial.value
    params = trial.params
    duration = (trial.datetime_complete - trial.datetime_start).total_seconds()
    # Log information about this trial
    logger.debug(
        f"Trial {trial.number} finished with value: {value} and parameters: {params}."
        f"Best trial is {study.best_trial.number}. Iteration took {duration} s"
    )
    # If this trial is the best save the model as a study attribute
    if study.best_trial.number == trial.number:
        study.set_user_attr(key="best_model", value=trial.user_attrs["model"])<|MERGE_RESOLUTION|>--- conflicted
+++ resolved
@@ -137,13 +137,8 @@
     # If the model type is quantile, train a model with the best parameters for all quantiles
     # (optimization is only done for quantile 0.5)
     if objective.model.can_predict_quantiles:
-<<<<<<< HEAD
         best_model, report, modelspecs, _ = train_model_pipeline_core(
             pj=pj, input_data=input_data, modelspecs=modelspecs
-=======
-        best_model, report, modelspecs = train_model_pipeline_core(
-            pj=pj, input_data=input_data, model_specs=model_specs
->>>>>>> fc8b3c29
         )
 
     # Save model and report. Report is always saved to MLFlow and optionally to disk
