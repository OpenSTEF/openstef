--- conflicted
+++ resolved
@@ -193,14 +193,11 @@
 
     # Check if new model is better than old model
     if old_model:
-<<<<<<< HEAD
-=======
         combined = pd.concat([train_data, validation_data])
         # skip the forecast column added at the end of dataframes
         if pj.save_train_forecasts:
             combined = combined.iloc[:, :-1]
 
->>>>>>> adf028a7
         x_data, y_data = (
             operational_score_data.iloc[:, 1:-1],
             operational_score_data.iloc[:, 0],
