--- conflicted
+++ resolved
@@ -21,12 +21,8 @@
         $ python create_components_forecast.py
 
 """
-<<<<<<< HEAD
+import logging
 from datetime import datetime, timedelta, UTC
-=======
-import logging
-from datetime import datetime, timedelta, timezone
->>>>>>> e3d90527
 from pathlib import Path
 
 import pandas as pd
