--- conflicted
+++ resolved
@@ -22,12 +22,8 @@
         $ python split_forecast.py
 
 """
-<<<<<<< HEAD
+import logging
 from datetime import datetime, UTC
-=======
-import logging
-from datetime import datetime
->>>>>>> e3d90527
 from pathlib import Path
 
 import numpy as np
