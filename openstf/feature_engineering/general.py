--- conflicted
+++ resolved
@@ -10,14 +10,6 @@
 import numpy as np
 import pandas as pd
 import scipy
-
-<<<<<<< HEAD
-=======
-from openstf.feature_engineering import apply_features
-from openstf.validation import validation
-from openstf.preprocessing import preprocessing
->>>>>>> 58879f11
-
 
 def extract_minute_features(feature_names):
     """Creates a list of features that were used during training of the input model
@@ -44,7 +36,6 @@
     return minutes_list
 
 
-<<<<<<< HEAD
 def calc_completeness(df, weights=None, time_delayed=False, homogenise=True):
     """Calculate the (weighted) completeness of a dataframe.
 
@@ -142,58 +133,6 @@
     return data
 
 
-=======
-def get_preprocessed_data(
-    pj,
-    db,
-    datetime_start=datetime.utcnow() - timedelta(days=90),
-    datetime_end=datetime.utcnow(),
-):
-    """Retrieves input data frame and pre-process it (calculate features, correct constant load, drop NAs etc.)
-    Input:
-        pj, the current prediction job
-    Output:
-        table: pd.DataFrame
-        completeness: percentage of data kept after pre-processing"""
-    location = [pj["lat"], pj["lon"]]
-
-    if "+" in pj["description"]:
-        name_var = pj["description"]
-    else:
-        name_var = pj["sid"]
-
-    table = db.get_model_input(
-        pid=pj["id"],
-        location=location,
-        datetime_start=datetime_start,
-        datetime_end=datetime_end,
-    )
-
-    if "load" not in table.columns:
-        raise SystemError("No Load returned for {}".format(pj["description"]))
-
-    # !!!!!
-    # Work-around for cityzen data
-    if name_var.split("_")[0] == "cable":
-        print("NOTE! Rescaling input data!")
-        table.iloc[:, 0] *= 1000.0
-
-    # Drop 'false' measurements. e.g. where load appears to be constant.
-    threshold = 6 * 4  # number of repeated values
-    table = preprocessing.replace_repeated_values_with_nan(table, threshold, table.columns[0])
-    const_load_values = len(table) - len(table.iloc[:, 0].dropna())
-    print("Changed {} values of constant load to NA.".format(const_load_values))
-
-    # Apply model features to get the full table
-    horizons = [0.25, 47]
-    table = apply_features.apply_multiple_horizon_features(table, h_aheads=horizons)
-    # Drop first rows where not enough data was present to make T-14d for example
-    # For now, use fixed limit of first two weeks
-
-    completeness = validation.calc_completeness(table, time_delayed=True)
-
-    return table, completeness
->>>>>>> 58879f11
 
 
 def calc_norm(data, how="max", add_to_df=True):
