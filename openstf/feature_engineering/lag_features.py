--- conflicted
+++ resolved
@@ -27,22 +27,12 @@
         lag_functions = generate_lag_functions(data,minute_list,h_ahead)
     """
 
-<<<<<<< HEAD
-    # Generate lag_times if no features are provided
-    if feature_names is None:
-        lag_times_minutes, lag_time_days_list = generate_trivial_lag_features(horizon)
-
-    # Or extract lag features if provided
-    else:
-        lag_times_minutes, lag_time_days_list = extract_lag_features(feature_names)
-=======
     # used extracted lag features if provided.
     if features is not None:
         lag_times_minutes, lag_time_days_list = extract_lag_features(features, horizon)
     else:
         # Generate available lag_times if no features are provided
         lag_times_minutes, lag_time_days_list = generate_trivial_lag_features(horizon)
->>>>>>> 28bf3914
 
     # Empty dict to store all generated lag functions
     lag_functions = {}
@@ -67,21 +57,13 @@
     return lag_functions
 
 
-<<<<<<< HEAD
-def extract_lag_features(feature_names: List[str]) -> Tuple[list, list]:
-=======
 def extract_lag_features(features: list, horizon: float = 24) -> Tuple[list, list]:
->>>>>>> 28bf3914
     """Creates a list of lag minutes and a list of lag days that were used during
     the training of the input model.
 
     Args:
-<<<<<<< HEAD
-        feature_names (list[str]): All requested lag features
-=======
         features (list[str]): All requested lag features
         horizon (float): Forecast horizon limit in hours.
->>>>>>> 28bf3914
 
     Returns:
         minutes_list (list[int]): list of minute lags that were used as features during training
