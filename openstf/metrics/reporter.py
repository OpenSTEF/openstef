--- conflicted
+++ resolved
@@ -6,11 +6,8 @@
 
 import numpy as np
 import pandas as pd
-<<<<<<< HEAD
 from mlflow.models import infer_signature, ModelSignature
 
-=======
->>>>>>> a6201548
 from openstf.model.regressors.regressor import OpenstfRegressor
 from plotly.graph_objects import Figure
 from sklearn import metrics
