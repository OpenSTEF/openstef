# SPDX-FileCopyrightText: 2017-2021 Alliander N.V. <korte.termijn.prognoses@alliander.com> # noqa E501>
#
# SPDX-License-Identifier: MPL-2.0

from pathlib import Path
import pandas as pd
import plotly
from ktpbase.database import DataBase
<<<<<<< HEAD
from ktpbase.log import logging
from ktpbase.config.config import ConfigManager
=======
import structlog
>>>>>>> eea5e3c2

from openstf.feature_engineering.capacity_prognoses_features import (
    apply_capacity_features,
)
from openstf.model.capacity.model import CapacityPredictionModel
from openstf.model.capacity.utils import prepare_prediction_data, visualize_predictions


def predict_capacity_prognosis(pj, datetime_start, datetime_end, y_hor=None):
    """Predict capacity prognoses for specific prediction job

    Args:
        pj: (dict) prediction job
        datetime_start: (datetime.datetime) start date
        datetime_end: (datetime.datetime) end date
        y_hor: (list): prediction horizons
    """
    if y_hor is None:
        y_hor = list(range(13))
    db = DataBase()

    # initialize logging
    logger = structlog.get_logger(__name__)

    # get input data
    logger.info("Get input data")
    load_data = db.get_load_pid(
        pid=pj["id"], datetime_start=datetime_start, datetime_end=datetime_end
    )
    load_profiles_data = db.get_tdcv_load_profiles(datetime_start, datetime_end)
    load_profile_names = list(load_profiles_data.columns)
    input_data = pd.concat([load_data, load_profiles_data], axis=1)

    # apply features
    logger.info("Apply capacity features")
    feature_data, _ = apply_capacity_features(
        input_data, y_col="load_max", y_hor=y_hor, load_profile_names=load_profile_names
    )

    # prepare prediction points
    logger.info("Prepare prediction data")
    x = prepare_prediction_data(feature_data, y_col="load_max", y_hor=y_hor)

    # create model
    logger.info("Create capacity prognosis model")
    model = CapacityPredictionModel()

    # load model
    # FIXME use serialiazer for loading and saving
    trained_models_folder = ConfigManager.get_instance().paths.trained_models
    directory = Path(trained_models_folder) / str(pj["id"]) / "capacity"
    logger.info("Loading model", model_directory=directory)
    model.load(directory=directory)

    # predict
    logger.info("Make prediction")
    y_pred, y_pred_prob = model.predict(x)

    # visualize predictions
    logger.info("Visualize prediction")
    fig = visualize_predictions(df=y_pred_prob, classes=model.classes)

    # save figure
    plotly.offline.plot(
        fig,
        filename=str(directory / "capacity_prognoses.html"),
        show_link=False,
        auto_open=False,
    )
    logger.info("Sucessfully made capacity prediction")<|MERGE_RESOLUTION|>--- conflicted
+++ resolved
@@ -6,12 +6,8 @@
 import pandas as pd
 import plotly
 from ktpbase.database import DataBase
-<<<<<<< HEAD
-from ktpbase.log import logging
+import structlog
 from ktpbase.config.config import ConfigManager
-=======
-import structlog
->>>>>>> eea5e3c2
 
 from openstf.feature_engineering.capacity_prognoses_features import (
     apply_capacity_features,
