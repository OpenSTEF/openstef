# SPDX-FileCopyrightText: 2017-2021 Alliander N.V. <korte.termijn.prognoses@alliander.com> # noqa E501>
#
# SPDX-License-Identifier: MPL-2.0

from pathlib import Path
import pandas as pd
from ktpbase.database import DataBase
<<<<<<< HEAD
from ktpbase.log import logging
from ktpbase.config.config import ConfigManager
=======
import structlog
>>>>>>> eea5e3c2

from openstf.feature_engineering.capacity_prognoses_features import (
    apply_capacity_features,
)
from openstf.model.capacity.model import CapacityPredictionModel
from openstf.model.capacity.utils import prepare_training_data


def train_capacity_prognosis(pj, datetime_start, datetime_end, y_hor=[0, 6, 13]):
    """Train a capacity prognoses model for a specific prediction job.

    Args:
        pj: (dict) prediction job
    """
    db = DataBase()

    # initialize logging
    logger = structlog.get_logger(__name__)

    # get input data
    logger.info("Get input data")
    load_data = db.get_load_pid(
        pid=pj["id"], datetime_start=datetime_start, datetime_end=datetime_end
    )
    load_profiles_data = db.get_tdcv_load_profiles(datetime_start, datetime_end)
    load_profile_names = list(load_profiles_data.columns)

    input_data = pd.concat([load_data, load_profiles_data], axis=1)

    # apply features
    logger.info("Apply features")
    feature_data, classes = apply_capacity_features(
        input_data,
        y_col="load_max",
        y_hor=y_hor,
        outlier_removal=False,
        load_profile_names=load_profile_names,
    )

    # prepare data
    logger.info("Prepare prediction data")
    train_x, train_y, train_h, val_x, val_y, val_h = prepare_training_data(
        feature_data, y_col="load_max"
    )

    # create model
    logger.info("Create capacity prognosis model")
    model = CapacityPredictionModel(classes=classes)

    # train model
    logger.info("Train model")
    model.train(train_x, train_y, val_x, val_y)

    # evaluate model performance
    logger.info("Evaluate model")
    scores = {
        "train": model.evaluate(train_x, train_y),
        "validation": model.evaluate(val_x, val_y),
    }  # Gives code smell but is necessary for unit tests
    # TODO: make train report?
    logger.info("Training metrics", scores=scores)

    # save model
    logger.info("Saving model")

    # FIXME use serialiazer for loading and saving
    trained_models_folder = ConfigManager.get_instance().paths.trained_models
    directory = Path(trained_models_folder) / f'{pj["id"]}' / "capacity"
    model.save(directory=directory)<|MERGE_RESOLUTION|>--- conflicted
+++ resolved
@@ -5,12 +5,8 @@
 from pathlib import Path
 import pandas as pd
 from ktpbase.database import DataBase
-<<<<<<< HEAD
-from ktpbase.log import logging
 from ktpbase.config.config import ConfigManager
-=======
 import structlog
->>>>>>> eea5e3c2
 
 from openstf.feature_engineering.capacity_prognoses_features import (
     apply_capacity_features,
