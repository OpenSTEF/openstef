--- conflicted
+++ resolved
@@ -330,7 +330,6 @@
         )
 
 
-<<<<<<< HEAD
 class ProLoafRegressorObjective(RegressorObjective):
     def __init__(self, *args, **kwargs):
         super().__init__(*args, **kwargs)
@@ -338,23 +337,13 @@
 
     def get_params(self, trial: optuna.trial.FrozenTrial) -> dict:
         """get parameters for ProLoaf Regressor Objective
-=======
-class LinearRegressorObjective(RegressorObjective):
-    def __init__(self, *args, **kwargs):
-        super().__init__(*args, **kwargs)
-        self.model_type = MLModelType.LINEAR
-
-    def get_params(self, trial: optuna.trial.FrozenTrial) -> dict:
-        """get parameters for Linear Regressor Objective
->>>>>>> 3e45344d
-        with objective specific parameters.
-
-            Args: trial
-
-            Returns:
-                dict: {parameter: hyperparameter_value}
-        """
-<<<<<<< HEAD
+        with objective specific parameters.
+
+            Args: trial
+
+            Returns:
+                dict: {parameter: hyperparameter_value}
+        """
         # Filtered default parameters
         model_params = super().get_params(trial)
 
@@ -386,7 +375,19 @@
         return optuna.integration.PyTorchLightningPruningCallback(
             trial, monitor="val_loss"
         )
-=======
+
+class LinearRegressorObjective(RegressorObjective):
+    def __init__(self, *args, **kwargs):
+        super().__init__(*args, **kwargs)
+        self.model_type = MLModelType.LINEAR
+
+    def get_params(self, trial: optuna.trial.FrozenTrial) -> dict:
+        """get parameters for Linear Regressor Objective
+        with objective specific parameters.
+            Args: trial
+            Returns:
+                dict: {parameter: hyperparameter_value}
+        """
 
         # Imputation strategy
         params = {
@@ -395,4 +396,3 @@
             ),
         }
         return params
->>>>>>> 3e45344d
