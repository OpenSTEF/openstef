--- conflicted
+++ resolved
@@ -159,8 +159,6 @@
         super().__init__(*args, **kwargs)
         self.model_type = MLModelType.XGB
 
-<<<<<<< HEAD
-=======
     # extend the parameters with the model specific ones per implementation
     def get_params(self, trial: optuna.trial.FrozenTrial) -> dict:
         """get parameters for XGB Regressor Objective
@@ -192,18 +190,11 @@
         )
 
 
->>>>>>> 581cfc60
 class LGBRegressorObjective(RegressorObjective):
     def __init__(self, *args, **kwargs):
         super().__init__(*args, **kwargs)
         self.model_type = MLModelType.LGB
 
-<<<<<<< HEAD
-class XGBQRegressorObjective(RegressorObjective):
-    def __init__(self, *args, **kwargs):
-        super().__init__(*args, **kwargs)
-        self.model_type = MLModelType.XGB_QUANTILE
-=======
     def get_params(self, trial: optuna.trial.FrozenTrial) -> dict:
         """get parameters for LGB Regressor Objective
         with objective specific parameters.
@@ -245,7 +236,7 @@
         )
 
 
-class XGBQuantileRegressor(RegressorObjective):
+class XGBQuantileRegressorObjective(RegressorObjective):
     def __init__(self, *args, **kwargs):
         super().__init__(*args, **kwargs)
         self.model_type = MLModelType.XGB_QUANTILE
@@ -276,5 +267,4 @@
     def get_pruning_callback(self, trial: optuna.trial.FrozenTrial):
         return optuna.integration.XGBoostPruningCallback(
             trial, observation_key=f"validation_1-{self.eval_metric}"
-        )
->>>>>>> 581cfc60
+        )