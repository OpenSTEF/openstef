--- conflicted
+++ resolved
@@ -6,14 +6,11 @@
 
 from openstf.enums import MLModelType
 from openstf.model.objective import (
+    LinearRegressorObjective,
     LGBRegressorObjective,
     RegressorObjective,
     XGBQuantileRegressorObjective,
-<<<<<<< HEAD
     XGBRegressorObjective,
-=======
-    LinearRegressorObjective,
->>>>>>> 3e45344d
 )
 
 
