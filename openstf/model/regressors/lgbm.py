--- conflicted
+++ resolved
@@ -10,18 +10,16 @@
 class LGBMOpenstfRegressor(LGBMRegressor, OpenstfRegressor):
     """LGBM Regressor which implements the Openstf regressor API."""
 
-<<<<<<< HEAD
     gain_importance_name = "gain"
     weight_importance_name = "split"
 
     @property
     def feature_names(self):
         return self._Booster.feature_name()
-=======
+
     @staticmethod
     def _get_importance_names():
         return {
             "gain_importance_name": "gain",
             "weight_importance_name": "split",
         }
->>>>>>> 5e089e9d
