--- conflicted
+++ resolved
@@ -449,12 +449,10 @@
 
         """
         # log reports/figures in the artifact folder
-<<<<<<< HEAD
-        mlflow.log_figure(report.feature_importance_figure, "figures/weight_plot.html")
-=======
+
         if report.feature_importance_figure is not None:
             mlflow.log_figure(report.feature_importance_figure, "weight_plot.html")
->>>>>>> a6201548
+
         for key, fig in report.data_series_figures.items():
             mlflow.log_figure(fig, f"figures/{key}.html")
         self.logger.info(f"logged figures to MLflow")