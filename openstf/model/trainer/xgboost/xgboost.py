--- conflicted
+++ resolved
@@ -326,20 +326,8 @@
         ).replace(tzinfo=pytz.UTC)
         shortened_data = unprocessed_data.loc[unprocessed_data.index > datetime_start]
 
-<<<<<<< HEAD
-
-
         # Validate input data
         validated_data = validation.validate(shortened_data)
-=======
-        # Pre-process data
-        clean_shortened_data_with_all_features = preprocessing.pre_process_data(
-            shortened_data
-        )
-
-        # Apply optimized featureset
-        featureset_name = optimized_parameters["featureset_name"]
->>>>>>> d0fbf236
 
         # Select feature set
         featureset = featuresets[featureset_name]
