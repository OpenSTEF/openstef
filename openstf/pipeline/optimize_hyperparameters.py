--- conflicted
+++ resolved
@@ -7,14 +7,12 @@
 import pandas as pd
 import structlog
 
-<<<<<<< HEAD
+
 from openstf.feature_engineering.feature_applicator import TrainFeatureApplicator
-=======
 from openstf.exceptions import (
     InputDataInsufficientError,
     InputDataWrongColumnOrderError,
-)
->>>>>>> b39f93a7
+
 from openstf.model.model_creator import ModelCreator
 from openstf.model.objective_creator import ObjectiveCreator
 from openstf.validation import validation
