--- conflicted
+++ resolved
@@ -118,11 +118,7 @@
     model_trainer = mc.create_model_trainer()
 
     # if model is too young AND retrain_young_models it not set, skip training
-<<<<<<< HEAD
-    if model_trainer.old_model_age < MAX_AGE_YOUNG_MODEL and not retrain_young_models:
-=======
     if (model_trainer.old_model_age < MAX_AGE_YOUNG_MODEL) and not retrain_young_models:
->>>>>>> 3143d51c
         context.logger.info(
             "Skip training of model",
             model_age_days=model_trainer.old_model_age,
