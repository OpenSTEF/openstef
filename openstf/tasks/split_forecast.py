# SPDX-FileCopyrightText: 2017-2021 Alliander N.V. <korte.termijn.prognoses@alliander.com> # noqa E501>
#
# SPDX-License-Identifier: MPL-2.0

"""split_forecast.py

This module contains the CRON job that is periodically executed to make
prognoses of solar features. These features are usefull for splitting the load
in solar and wind contributions.
This is achieved by carrying out the folowing steps:
  1. Get the wind and solar reference data for the specific location of the
     customer
  2. Get the TDCV (Typical Domestic Consumption Values) data
  3. Fit a linear combination of above time series to the historic load data to
     determine the contributions of each energy source.
  4. Write the resulting coeficients to the SQL database.

Example:
    This module is meant to be called directly from a CRON job. A description of
    the CRON job can be found in the /k8s/CronJobs folder.
    Alternatively this code can be run directly by running::

        $ python split_forecast.py

Attributes:


"""
from datetime import datetime
from pathlib import Path
import numpy as np
import pandas as pd
from openstf_dbc.database import DataBase
import structlog
import scipy.optimize

from openstf.tasks.utils.predictionjobloop import PredictionJobLoop
from openstf.tasks.utils.taskcontext import TaskContext
import openstf.monitoring.teams as monitoring
from openstf.enums import MLModelType


COEF_MAX_FRACTION_DIFF = 0.3


def main():
<<<<<<< HEAD
    taskname = Path(__file__).name.replace(".py", "")

    with TaskContext(taskname) as context:
        model_type = ["xgb", "lgb"]
=======
    with TaskContext("split_forecast") as context:
        model_type = [ml.value for ml in MLModelType]
>>>>>>> 0d44b61b

        PredictionJobLoop(
            context,
            model_type=model_type,
        ).map(lambda pj: split_forecast(pj["id"]))


def split_forecast(pid):
    """Function that caries out the energy splitting for a specific prediction job with
    id pid.

    Args:
        pid (int): Prediction job id

    Returns:
        pandas.DataFrame: Energy splitting coefficients.
    """
    # Make database connection
    db = DataBase()
    logger = structlog.get_logger(__name__)

    # Get Prediction job
    pj = db.get_prediction_job(pid)

    logger.info("Start splitting energy", pid=pj["id"])

    # Get input for splitting
    input_split_function = db.get_input_energy_splitting(pj)

    # Carry out the splitting
    components, coefdict = find_components(input_split_function)

    # Calculate mean absolute error (MAE)
    # TODO: use a standard metric function for this
    error = components[["load", "Inschatting"]].diff(axis=1).iloc[:, 1]
    mae = error.abs().mean()
    coefdict.update({"MAE": mae})
    coefsdf = convert_coefdict_to_coefsdf(pj, input_split_function, coefdict)

    # Get the coefs of previous runs and check if new coefs are valid
    last_coefsdict = db.get_energy_split_coefs(pj)
    last_coefsdf = convert_coefdict_to_coefsdf(pj, input_split_function, last_coefsdict)
    invalid_coefs = determine_invalid_coefs(coefsdf, last_coefsdf)
    if not invalid_coefs.empty:
        # If coefs not valid, do not update the coefs in the db and send teams
        # message that something strange is happening
        monitoring.post_teams(
            f"New splitting coefficient(s) for pid **{pj['id']}** deviate strongly "
            f"from previously stored coefficients.",
            invalid_coefs=invalid_coefs,
            coefsdf=coefsdf,
        )
        # Use the last known coefficients for further processing
        return last_coefsdf
    else:
        # Save Results
        db.write_energy_splitting_coefficients(coefsdf, if_exists="append")
        logger.info(
            "Succesfully wrote energy split coefficients to database", pid=pj["id"]
        )
        return coefsdf


def determine_invalid_coefs(new_coefs, last_coefs):
    """Determine which new coefficients are valid and return them.

    Args:
        new_coefs (pd.DataFrame): df of new coefficients for standard load
            profiles (i.e. wind, solar, household)
        last_coefs (pd.DataFrame): df of last coefficients for standard load
            profiles (i.e. wind, solar, household)

    Returns:
        pd.DataFrame: df of invalid coefficients
    """
    merged_coefs = pd.merge(
        last_coefs, new_coefs, on="coef_name", how="left", suffixes=["_last", "_new"]
    )
    # calculate difference between new and last coefficients, if no new
    # coefficient, set difference to inf
    # If coefficient name is not present in new coefficients list, fail. If coefficient
    # name is not present in last coefficients list, add it.
    merged_coefs["difference"] = (
        (merged_coefs.coef_value_last - merged_coefs.coef_value_new)
        .abs()
        .fillna(np.inf)
    )
    # Check if the absolute difference between last coefficients and new coefficients
    # is more than COEF_MAX_FRACTION_DIFF x absolute value of last coefficient
    invalid_coefs = merged_coefs[
        merged_coefs.difference
        > (COEF_MAX_FRACTION_DIFF * merged_coefs.coef_value_last).abs()
    ]
    return invalid_coefs


def convert_coefdict_to_coefsdf(pj, input_split_function, coefdict):
    """Convert dictionary of coefficients to dataframe with additional data for db
    storage.

    Args:
        pj (PredictionJob): prediction job
        input_split_function (pd.DataFrame): df of columns of standard load profiles,
            i.e. wind, solar, household
        coefdict (dict): dict of coefficient per standard load profile

    Returns:
        pd.DataFrame: df of coefficients to insert in sql
    """
    #
    sql_column_labels = ["pid", "date_start", "date_end", "created"]
    sql_colum_values = [
        pj["id"],
        input_split_function.index.min().date(),
        input_split_function.index.max().date(),
        datetime.utcnow(),
    ]
    coefsdf = pd.DataFrame(
        {"coef_name": list(coefdict.keys()), "coef_value": list(coefdict.values())}
    )
    for i, column in enumerate(sql_column_labels):
        coefsdf[column] = sql_colum_values[i]

    return coefsdf


def find_components(df, zero_bound=True):
    """Function that does the actual energy splitting

    Args:
        df (pandas.DataFrame): Input data. The dataframe should contain these columns
            in exactly this order: [load, wind_ref, pv_ref, mulitple tdcv colums]
        zero_bound (bool): If zero_bound is True coefficients can't be negative.

    Returns:
        tuple:
            [0] pandas.DataFrame: Containing the wind and solar components
            [1] dict: The coefficients that result from the fitting
    """

    # Define function to fit
    def weighted_sum(x, *args):
        if len(x) != len(args):
            raise ValueError("Length of args should match len of x")
        weights = np.array([v for v in args])
        return np.dot(x.T, weights)

    load = df.iloc[:, 0]
    wind_ref = df.iloc[:, 1]
    pv_ref = df.iloc[:, 2]

    # Define scaler
    nedu_scaler = (load.max() - load.min()) / 10

    # Come up with inital guess for the fitting
    p_wind_guess = 1.0
    ppv_guess = 1.0
    p0 = [p_wind_guess, ppv_guess] + (len(df.columns) - 3) * [nedu_scaler]

    # Define fitting bounds
    if zero_bound:
        bounds = (0, "inf")
    else:
        bounds = ("-inf", "inf")

    # Carry out fitting
    # See https://docs.scipy.org/doc/scipy/reference/generated/scipy.optimize.curve_fit.html # noqa
    coefs, cov = scipy.optimize.curve_fit(
        weighted_sum,
        xdata=df.iloc[:, 1:].values.T,
        ydata=load.values,
        p0=p0,
        bounds=bounds,
        method="trf",
    )

    # Set 'almost zero' to zero
    coefs[coefs < 0.1] = 0

    # Reconstuct historical load
    hist = weighted_sum(df.iloc[:, 1:].values.T, *coefs)
    histp0 = weighted_sum(df.iloc[:, 1:].values.T, *p0)

    # Make a nice dataframe to return the components
    components = df.iloc[:, [0]].copy()
    components["Inschatting"] = hist.T
    components["p0"] = histp0.T
    components["Windopwek"] = wind_ref * coefs[0]
    components["Zonne-opwek"] = pv_ref * coefs[1]
    components["StandaardVerbruik"] = (df.iloc[:, 3:] * coefs[2:]).sum(axis=1)
    components["Residu"] = -1 * components.iloc[:, 0:2].diff(axis=1).iloc[:, 1]

    # Make nice dictinary to return coefficents
    coefdict = {name: value for name, value in zip(df.columns[1:], coefs)}

    # Return result
    return components, coefdict


if __name__ == "__main__":
    main()<|MERGE_RESOLUTION|>--- conflicted
+++ resolved
@@ -44,15 +44,10 @@
 
 
 def main():
-<<<<<<< HEAD
     taskname = Path(__file__).name.replace(".py", "")
 
     with TaskContext(taskname) as context:
-        model_type = ["xgb", "lgb"]
-=======
-    with TaskContext("split_forecast") as context:
         model_type = [ml.value for ml in MLModelType]
->>>>>>> 0d44b61b
 
         PredictionJobLoop(
             context,
