--- conflicted
+++ resolved
@@ -13,6 +13,11 @@
     """Exception raised when an extra is missing in the extras list."""
 
     def __init__(self, extra: str):
+        """Initialize the exception with the name of the missing extra.
+
+        Args:
+            extra: Name of the missing extra.
+        """
         self.extra = extra
         super().__init__(
             f"The extras for {extra}. Please install it to use this module using `pip install stef-beam[{extra}]`."
@@ -59,7 +64,6 @@
         super().__init__(message)
 
 
-<<<<<<< HEAD
 class FlatlinerDetectedError(Exception):
     """Exception raised when a flatliner is detected in the data."""
 
@@ -85,21 +89,6 @@
         super().__init__(message)
 
 
-__all__ = ["MissingColumnsError", "TimeSeriesValidationError", "FlatlinerDetectedError", "TransformNotFittedError"]
-=======
-class TransformNotFittedError(Exception):
-    """Exception raised when a transform is used before being fitted."""
-
-    def __init__(self, transform_name: str):
-        """Initialize the exception with the name of the transform.
-
-        Args:
-            transform_name: Name of the transform that was not fitted.
-        """
-        message = f"The transform '{transform_name}' has not been fitted yet. Please call 'fit' before using it."
-        super().__init__(message)
-
-
 class InsufficientlyCompleteError(Exception):
     """Exception raised when a dataset is not sufficiently complete."""
 
@@ -112,5 +101,12 @@
         super().__init__(message)
 
 
-__all__ = ["InsufficientlyCompleteError", "MissingColumnsError", "TimeSeriesValidationError", "TransformNotFittedError"]
->>>>>>> 3c517a55
+__all__ = [
+    "FlatlinerDetectedError",
+    "InsufficientlyCompleteError",
+    "InvalidColumnTypeError",
+    "MissingColumnsError",
+    "MissingExtraError",
+    "TimeSeriesValidationError",
+    "TransformNotFittedError",
+]