# SPDX-FileCopyrightText: 2025 Contributors to the OpenSTEF project <short.term.energy.forecasts@alliander.com>
#
# SPDX-License-Identifier: MPL-2.0

<<<<<<< HEAD
"""Data validation and quality transforms for OpenSTEF.

This package provides transforms for validating and improving data quality in
time series datasets, including flatliner detection, missing value imputation,
and other data quality checks used in energy forecasting pipelines.
=======
"""Validation feature transforms for time series data.

This module provides transforms for data validation and quality assurance in time series
datasets, including data integrity checks and validation transformations that ensure
data quality before model training and inference.
>>>>>>> 90cd7897
"""<|MERGE_RESOLUTION|>--- conflicted
+++ resolved
@@ -2,17 +2,9 @@
 #
 # SPDX-License-Identifier: MPL-2.0
 
-<<<<<<< HEAD
-"""Data validation and quality transforms for OpenSTEF.
-
-This package provides transforms for validating and improving data quality in
-time series datasets, including flatliner detection, missing value imputation,
-and other data quality checks used in energy forecasting pipelines.
-=======
 """Validation feature transforms for time series data.
 
 This module provides transforms for data validation and quality assurance in time series
 datasets, including data integrity checks and validation transformations that ensure
 data quality before model training and inference.
->>>>>>> 90cd7897
 """