# SPDX-FileCopyrightText: 2025 Contributors to the OpenSTEF project <short.term.energy.forecasts@alliander.com>
#
# SPDX-License-Identifier: MPL-2.0
"""Core meta model interfaces and configurations.

Provides the fundamental building blocks for implementing meta models in OpenSTEF.
These mixins establish contracts that ensure consistent behavior across different meta model types
while ensuring full compatability with regular Forecasters.
"""

import logging
from typing import override

import pandas as pd

from openstef_core.datasets import ForecastDataset, ForecastInputDataset
from openstef_core.exceptions import (
    NotFittedError,
)
from openstef_core.types import Quantile
from openstef_meta.framework.base_learner import (
    BaseLearner,
    BaseLearnerHyperParams,
)
from openstef_meta.framework.final_learner import FinalLearner
from openstef_models.models.forecasting.forecaster import (
    Forecaster,
    ForecasterConfig,
)

logger = logging.getLogger(__name__)


class MetaForecaster(Forecaster):
    """Abstract class for Meta forecasters combining multiple models."""

    _config: ForecasterConfig

    @staticmethod
    def _init_base_learners(
        config: ForecasterConfig, base_hyperparams: list[BaseLearnerHyperParams]
    ) -> list[BaseLearner]:
        """Initialize base learners based on provided hyperparameters.

        Returns:
            list[Forecaster]: List of initialized base learner forecasters.
        """
        base_learners: list[BaseLearner] = []
        horizons = config.horizons
        quantiles = config.quantiles

        for hyperparams in base_hyperparams:
            forecaster_cls = hyperparams.forecaster_class()
            config = forecaster_cls.Config(horizons=horizons, quantiles=quantiles)
            if "hyperparams" in forecaster_cls.Config.model_fields:
                config = config.model_copy(update={"hyperparams": hyperparams})

            base_learners.append(config.forecaster_from_config())

        return base_learners

    @property
    @override
    def config(self) -> ForecasterConfig:
        return self._config


class EnsembleForecaster(MetaForecaster):
    """Abstract class for Meta forecasters combining multiple base learners and a final learner."""

    _config: ForecasterConfig
    _base_learners: list[BaseLearner]
    _final_learner: FinalLearner

    @property
    @override
    def is_fitted(self) -> bool:
        return all(x.is_fitted for x in self._base_learners) and self._final_learner.is_fitted

    @property
    @override
    def config(self) -> ForecasterConfig:
        return self._config

    @override
    def fit(self, data: ForecastInputDataset, data_val: ForecastInputDataset | None = None) -> None:
        """Fit the Hybrid model to the training data.

        Args:
            data: Training data in the expected ForecastInputDataset format.
            data_val: Validation data for tuning the model (optional, not used in this implementation).

        """
        # Fit base learners
        [x.fit(data=data, data_val=data_val) for x in self._base_learners]

        # Reset forecast start date to ensure we predict on the full dataset
        full_dataset = ForecastInputDataset(
            data=data.data,
            sample_interval=data.sample_interval,
            target_column=data.target_column,
            forecast_start=data.index[0],
        )

        base_predictions = self._predict_base_learners(data=full_dataset)

        if self._final_learner.has_features:
<<<<<<< HEAD
            self._final_learner.final_learner_processing.fit(data=full_dataset)
=======
            self._final_learner.final_learner_processing.fit(full_dataset)
>>>>>>> d8d10a1f
            features = self._final_learner.calculate_features(data=full_dataset)
        else:
            features = None

        quantile_datasets = self._prepare_input_final_learner(
            base_predictions=base_predictions,
            quantiles=self._config.quantiles,
            target_series=data.target_series,
        )

        self._final_learner.fit(
            base_learner_predictions=quantile_datasets,
            additional_features=features,
            sample_weights=data.data.loc[:, data.sample_weight_column],
        )

        self._is_fitted = True

    def _predict_base_learners(self, data: ForecastInputDataset) -> dict[type[BaseLearner], ForecastDataset]:
        """Generate predictions from base learners.

        Args:
            data: Input data for prediction.

        Returns:
            DataFrame containing base learner predictions.
        """
        base_predictions: dict[type[BaseLearner], ForecastDataset] = {}
        for learner in self._base_learners:
            preds = learner.predict(data=data)
            base_predictions[learner.__class__] = preds

        return base_predictions

    @staticmethod
    def _prepare_input_final_learner(
        quantiles: list[Quantile],
        base_predictions: dict[type[BaseLearner], ForecastDataset],
        target_series: pd.Series,
    ) -> dict[Quantile, ForecastInputDataset]:
        """Prepare input data for the final learner based on base learner predictions.

        Args:
            quantiles: List of quantiles to prepare data for.
            base_predictions: Predictions from base learners.
            target_series: Actual target series for reference.

        Returns:
            dictionary mapping Quantiles to ForecastInputDatasets.
        """
        predictions_quantiles: dict[Quantile, ForecastInputDataset] = {}
        sample_interval = base_predictions[next(iter(base_predictions))].sample_interval
        target_name = str(target_series.name)

        for q in quantiles:
            df = pd.DataFrame({
                learner.__name__: preds.data[Quantile(q).format()] for learner, preds in base_predictions.items()
            })
            df[target_name] = target_series

            predictions_quantiles[q] = ForecastInputDataset(
                data=df,
                sample_interval=sample_interval,
                target_column=target_name,
                forecast_start=df.index[0],
            )

        return predictions_quantiles

    @override
    def predict(self, data: ForecastInputDataset) -> ForecastDataset:
        if not self.is_fitted:
            raise NotFittedError(self.__class__.__name__)

        full_dataset = ForecastInputDataset(
            data=data.data,
            sample_interval=data.sample_interval,
            target_column=data.target_column,
            forecast_start=data.index[0],
        )

        base_predictions = self._predict_base_learners(data=full_dataset)

        final_learner_input = self._prepare_input_final_learner(
            quantiles=self._config.quantiles, base_predictions=base_predictions, target_series=data.target_series
        )

        if self._final_learner.has_features:
            additional_features = self._final_learner.calculate_features(data=data)
        else:
            additional_features = None

        return self._final_learner.predict(
            base_learner_predictions=final_learner_input, additional_features=additional_features
        )


__all__ = [
    "BaseLearner",
    "BaseLearnerHyperParams",
    "MetaForecaster",
]<|MERGE_RESOLUTION|>--- conflicted
+++ resolved
@@ -105,11 +105,7 @@
         base_predictions = self._predict_base_learners(data=full_dataset)
 
         if self._final_learner.has_features:
-<<<<<<< HEAD
-            self._final_learner.final_learner_processing.fit(data=full_dataset)
-=======
             self._final_learner.final_learner_processing.fit(full_dataset)
->>>>>>> d8d10a1f
             features = self._final_learner.calculate_features(data=full_dataset)
         else:
             features = None
