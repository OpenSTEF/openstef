# SPDX-FileCopyrightText: 2025 Contributors to the OpenSTEF project <short.term.energy.forecasts@alliander.com>
#
# SPDX-License-Identifier: MPL-2.0

"""MLflow integration for tracking and storing forecasting workflows.

Provides storage and callback functionality to log model training runs, artifacts,
and metrics to MLflow. Automatically saves models, training data, and performance
metrics for each forecasting workflow execution.
"""

import logging
from datetime import UTC, datetime, timedelta
from typing import Any, cast, override

from pydantic import Field, PrivateAttr

from openstef_beam.evaluation import SubsetMetric
from openstef_beam.evaluation.metric_providers import MetricDirection
from openstef_core.base_model import BaseConfig
from openstef_core.datasets.timeseries_dataset import TimeSeriesDataset
from openstef_core.datasets.versioned_timeseries_dataset import VersionedTimeSeriesDataset
from openstef_core.exceptions import ModelNotFoundError, SkipFitting
from openstef_core.types import Q, QuantileOrGlobal
from openstef_meta.models.ensemble_forecasting_model import EnsembleForecastingModel
from openstef_models.explainability import ExplainableForecaster
from openstef_models.integrations.mlflow.mlflow_storage import MLFlowStorage
from openstef_models.mixins.callbacks import WorkflowContext
from openstef_models.models import ForecastingModel
from openstef_models.models.forecasting_model import ModelFitResult
from openstef_models.workflows.custom_forecasting_workflow import (
    CustomForecastingWorkflow,
    ForecastingCallback,
)


class MLFlowStorageCallback(BaseConfig, ForecastingCallback):
    """MLFlow callback for logging forecasting workflow events."""

    storage: MLFlowStorage = Field(default_factory=MLFlowStorage)

    model_reuse_enable: bool = Field(default=True)
    model_reuse_max_age: timedelta = Field(default=timedelta(days=7))

    model_selection_enable: bool = Field(default=True)
    model_selection_metric: tuple[QuantileOrGlobal, str, MetricDirection] = Field(
        default=(Q(0.5), "R2", "higher_is_better"),
        description="Metric to monitor for model performance when retraining.",
    )
    model_selection_old_model_penalty: float = Field(
        default=1.2,
        description="Penalty to apply to the old model's metric to bias selection towards newer models.",
    )

    store_feature_importance_plot: bool = Field(
        default=True,
        description="Whether to store feature importance plots in MLflow artifacts if available.",
    )

    _logger: logging.Logger = PrivateAttr(default=logging.getLogger(__name__))

    @override
    def model_post_init(self, context: Any) -> None:
        pass

    @override
    def on_fit_start(
        self,
        context: WorkflowContext[CustomForecastingWorkflow],
        data: VersionedTimeSeriesDataset | TimeSeriesDataset,
    ) -> None:
        if not self.model_reuse_enable:
            return

        # Find the latest successful run for this model
        runs = self.storage.search_latest_runs(model_id=context.workflow.model_id)
        run = next(iter(runs), None)

        if run is not None:
            # Check if the run is recent enough to skip re-fitting
            now = datetime.now(tz=UTC)
            run_end_datetime = datetime.fromtimestamp(cast(float, run.info.end_time) / 1000, tz=UTC)
            self._logger.info(
                "Found previous MLflow run %s for model %s ended at %s",
                cast(str, run.info.run_id),
                context.workflow.model_id,
                run_end_datetime,
            )
            if (now - run_end_datetime) <= self.model_reuse_max_age:
                raise SkipFitting("Model is recent enough, skipping re-fit.")

    @override
    def on_fit_end(
        self,
        context: WorkflowContext[CustomForecastingWorkflow],
        result: ModelFitResult,
    ) -> None:
        if self.model_selection_enable:
            self._run_model_selection(workflow=context.workflow, result=result)

        if isinstance(context.workflow.model, EnsembleForecastingModel):
            raise NotImplementedError(
                "MLFlowStorageCallback does not yet support EnsembleForecastingWorkflow model storage."
            )

        # Create a new run
        run = self.storage.create_run(
            model_id=context.workflow.model_id,
            tags=context.workflow.model.tags,
            hyperparams=context.workflow.model.forecaster.hyperparams,  # type: ignore TODO Make MLFlow compatible with OpenSTEF Meta
        )
        run_id: str = run.info.run_id
        self._logger.info("Created MLflow run %s for model %s", run_id, context.workflow.model_id)

        # Store the model input
        run_path = self.storage.get_artifacts_path(model_id=context.workflow.model_id, run_id=run_id)
        data_path = run_path / self.storage.data_path
        data_path.mkdir(parents=True, exist_ok=True)
        result.input_dataset.to_parquet(path=data_path / "data.parquet")
        self._logger.info("Stored training data at %s for run %s", data_path, run_id)

        # Store feature importance plot if enabled
        if (
            self.store_feature_importance_plot
<<<<<<< HEAD
            and isinstance(context.workflow.model, ForecastingModel)
=======
            and isinstance(context.workflow.model, ForecastingModel)  # type: ignore
>>>>>>> c9f135f5
            and isinstance(context.workflow.model.forecaster, ExplainableForecaster)
        ):
            fig = context.workflow.model.forecaster.plot_feature_importances()
            fig.write_html(data_path / "feature_importances.html")  # pyright: ignore[reportUnknownMemberType]

        # Store the trained model
        self.storage.save_run_model(model_id=context.workflow.model_id, run_id=run_id, model=context.workflow.model)
        self._logger.info("Stored trained model for run %s", run_id)

        # Format the metrics for MLflow
        metrics = _metrics_to_dict(metrics=result.metrics_full, prefix="full_")
        metrics.update(_metrics_to_dict(metrics=result.metrics_train, prefix="train_"))
        if result.metrics_val is not None:
            metrics.update(_metrics_to_dict(metrics=result.metrics_val, prefix="val_"))
        if result.metrics_test is not None:
            metrics.update(_metrics_to_dict(metrics=result.metrics_test, prefix="test_"))

        # Mark the run as finished
        self.storage.finalize_run(model_id=context.workflow.model_id, run_id=run_id, metrics=metrics)
        self._logger.info("Stored MLflow run %s for model %s", run_id, context.workflow.model_id)

    @override
    def on_predict_start(
        self, context: WorkflowContext[CustomForecastingWorkflow], data: VersionedTimeSeriesDataset | TimeSeriesDataset
    ):
        if context.workflow.model.is_fitted:
            return

        # Find the latest successful run for this model
        runs = self.storage.search_latest_runs(model_id=context.workflow.model_id)
        run = next(iter(runs), None)
        if run is None:
            raise ModelNotFoundError(model_id=context.workflow.model_id)

        # Load the model from the latest run
        run_id: str = run.info.run_id
        old_model = self.storage.load_run_model(run_id=run_id)
        if not isinstance(old_model, ForecastingModel):
            self._logger.warning(
                "Loaded model from run %s is not a ForecastingModel, cannot use for prediction",
                cast(str, run.info.run_id),
            )
            return

        context.workflow.model = old_model
        self._logger.info("Loaded model from MLflow run %s for model %s", run_id, context.workflow.model_id)

    def _run_model_selection(self, workflow: CustomForecastingWorkflow, result: ModelFitResult) -> None:
        # Find the latest successful run for this model
        runs = self.storage.search_latest_runs(model_id=workflow.model_id)
        run = next(iter(runs), None)
        if run is None:
            return

        # Backup the new model
        new_model = workflow.model
        new_metrics = result.metrics_full

        # Restore the old model and evaluate
        old_model = self.storage.load_run_model(run_id=cast(str, run.info.run_id))
        if not isinstance(old_model, ForecastingModel):
            self._logger.warning(
                "Loaded old model from run %s is not a ForecastingModel, skipping model selection",
                cast(str, run.info.run_id),
            )
            return
        old_metrics = old_model.score(result.input_dataset)

        if self._check_is_new_model_better(old_metrics=old_metrics, new_metrics=new_metrics):
            workflow.model = new_model
        else:
            workflow.model = old_model
            self._logger.info(
                "New model did not improve %s metric from previous run %s, reusing old model",
                self.model_selection_metric,
                cast(str, run.info.run_id),
            )
            raise SkipFitting("New model did not improve monitored metric, skipping re-fit.")

    def _check_is_new_model_better(
        self,
        old_metrics: SubsetMetric,
        new_metrics: SubsetMetric,
    ) -> bool:
        quantile, metric_name, direction = self.model_selection_metric

        old_metric = old_metrics.get_metric(quantile=quantile, metric_name=metric_name)
        new_metric = new_metrics.get_metric(quantile=quantile, metric_name=metric_name)

        if old_metric is None or new_metric is None:
            self._logger.warning(
                "Could not find %s metric for quantile %s in old or new model metrics, assuming improvement",
                metric_name,
                quantile,
            )
            return True

        self._logger.info(
            "Comparing old model %s metric %.5f to new model %s metric %.5f for quantile %s",
            metric_name,
            old_metric,
            metric_name,
            new_metric,
            quantile,
        )

        match direction:
            case "higher_is_better" if new_metric >= old_metric / self.model_selection_old_model_penalty:
                return True
            case "lower_is_better" if new_metric <= old_metric / self.model_selection_old_model_penalty:
                return True
            case _:
                return False


def _metrics_to_dict(metrics: SubsetMetric, prefix: str) -> dict[str, float]:
    return {
        f"{prefix}{quantile}_{metric_name}": value
        for quantile, metrics_dict in metrics.metrics.items()
        for metric_name, value in metrics_dict.items()
    }


__all__ = ["MLFlowStorageCallback"]<|MERGE_RESOLUTION|>--- conflicted
+++ resolved
@@ -122,11 +122,7 @@
         # Store feature importance plot if enabled
         if (
             self.store_feature_importance_plot
-<<<<<<< HEAD
             and isinstance(context.workflow.model, ForecastingModel)
-=======
-            and isinstance(context.workflow.model, ForecastingModel)  # type: ignore
->>>>>>> c9f135f5
             and isinstance(context.workflow.model.forecaster, ExplainableForecaster)
         ):
             fig = context.workflow.model.forecaster.plot_feature_importances()
