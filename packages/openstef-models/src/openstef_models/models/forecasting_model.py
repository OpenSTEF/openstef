# SPDX-FileCopyrightText: 2025 Contributors to the OpenSTEF project <short.term.energy.forecasts@alliander.com>
#
# SPDX-License-Identifier: MPL-2.0

"""High-level forecasting model that orchestrates the complete prediction pipeline.

Combines feature engineering, forecasting, and postprocessing into a unified interface.
Handles both single-horizon and multi-horizon forecasters while providing consistent
data transformation and validation.
"""

from datetime import datetime
from typing import Any, Self, cast, override

import numpy as np
import pandas as pd
from pydantic import Field, model_validator

from openstef_beam.evaluation import EvaluationConfig, EvaluationPipeline, SubsetMetric
from openstef_beam.evaluation.metric_providers import MetricProvider, ObservedProbabilityProvider, R2Provider
from openstef_core.base_model import BaseModel
from openstef_core.datasets import (
    ForecastDataset,
    ForecastInputDataset,
    MultiHorizon,
    TimeSeriesDataset,
    VersionedTimeSeriesDataset,
)
from openstef_core.datasets.data_split import DataSplitStrategy, StratifiedTrainTestSplitter
from openstef_core.exceptions import ConfigurationError, NotFittedError
from openstef_core.mixins import Predictor, State, TransformPipeline
from openstef_models.models.forecasting import Forecaster, HorizonForecaster
from openstef_models.transforms import FeatureEngineeringPipeline


class ModelFitResult(BaseModel):
    input_dataset: VersionedTimeSeriesDataset | TimeSeriesDataset = Field()

    input_data_train: MultiHorizon[ForecastInputDataset] = Field()
    input_data_val: MultiHorizon[ForecastInputDataset] | None = Field(default=None)
    input_data_test: MultiHorizon[ForecastInputDataset] | None = Field(default=None)

    metrics_train: SubsetMetric = Field()
    metrics_val: SubsetMetric | None = Field(default=None)
    metrics_test: SubsetMetric | None = Field(default=None)
    metrics_full: SubsetMetric = Field()


class ForecastingModel(BaseModel, Predictor[VersionedTimeSeriesDataset | TimeSeriesDataset, ForecastDataset]):
    """Complete forecasting pipeline combining preprocessing, prediction, and postprocessing.

    Orchestrates the full forecasting workflow by managing feature engineering,
    model training/prediction, and result postprocessing. Automatically handles
    the differences between single-horizon and multi-horizon forecasters while
    ensuring data consistency and validation throughout the pipeline.

    Invariants:
        - fit() must be called before predict()
        - Forecaster and preprocessing horizons must match during initialization

    Example:
        Basic forecasting workflow:

        >>> from openstef_models.models.forecasting.constant_median_forecaster import (
        ...     ConstantMedianForecaster, ConstantMedianForecasterConfig
        ... )
        >>> from openstef_models.transforms import FeatureEngineeringPipeline
        >>> from openstef_core.types import LeadTime
        >>>
        >>> # Note: This is a conceptual example showing the API structure
        >>> # Real usage requires implemented forecaster classes
        >>> forecaster = ConstantMedianForecaster(
        ...     config=ConstantMedianForecasterConfig(horizons=[LeadTime.from_string("PT36H")])
        ... )
        >>> preprocessing = FeatureEngineeringPipeline(horizons=forecaster.config.horizons)
        >>>
        >>> # Create and train model
        >>> model = ForecastingModel(
        ...     forecaster=forecaster,
        ...     preprocessing=preprocessing
        ... )
        >>> model.fit(training_data)  # doctest: +SKIP
        >>>
        >>> # Generate forecasts
        >>> forecasts = model.predict(new_data)  # doctest: +SKIP
    """

    # Forecasting components
    preprocessing: FeatureEngineeringPipeline = Field(
        default=...,
        description="Feature engineering pipeline for transforming raw input data into model-ready features.",
    )
    forecaster: Forecaster | HorizonForecaster = Field(
        default=...,
        description="Underlying forecasting algorithm, either single-horizon or multi-horizon.",
    )
    postprocessing: TransformPipeline[ForecastDataset] = Field(
        default_factory=TransformPipeline[ForecastDataset],
        description="Postprocessing pipeline for transforming model outputs into final forecasts.",
    )
    target_column: str = Field(
        default="load",
        description="Name of the target variable column in datasets.",
    )
    # Evaluation - Data splitting configuration
    # Splits are applied in sequence: test_splitter first, then val_splitter on remaining data
    # Example: With defaults, 100% → 80% train+val / 20% test → 60% train / 20% val / 20% test
    split_strategy: DataSplitStrategy = Field(
        default_factory=lambda: DataSplitStrategy(
            test_splitter=StratifiedTrainTestSplitter(test_fraction=0.1),
            val_splitter=StratifiedTrainTestSplitter(test_fraction=0.15),
        ),
        description="Strategy for splitting data into train/validation/test sets. "
        "Handles explicit and automatic splitting scenarios.",
    )
    evaluation_metrics: list[MetricProvider] = Field(
        default_factory=lambda: [R2Provider(), ObservedProbabilityProvider()],
        description="List of metric providers for evaluating model score.",
    )
    # Metadata
    tags: dict[str, str] = Field(
        default_factory=dict,
        description="Optional metadata tags for the model.",
    )

    @model_validator(mode="after")
    def _validate_horizons_match(self) -> Self:
        if self.forecaster.config.horizons != self.preprocessing.horizons:
            message = (
                f"The forecaster horizons ({self.forecaster.config.horizons}) do not match the "
                f"preprocessing horizons ({self.preprocessing.horizons})."
            )
            raise ConfigurationError(message)

        return self

    @property
    @override
    def is_fitted(self) -> bool:
        return self.forecaster.is_fitted

    @override
    def fit(
        self,
        data: VersionedTimeSeriesDataset | TimeSeriesDataset,
        data_val: VersionedTimeSeriesDataset | TimeSeriesDataset | None = None,
        data_test: VersionedTimeSeriesDataset | TimeSeriesDataset | None = None,
    ) -> ModelFitResult:
        """Train the forecasting model on the provided dataset.

        Fits the preprocessing pipeline and underlying forecaster. Handles both
        single-horizon and multi-horizon forecasters appropriately.

        The data splitting follows this sequence:
        1. Split test set from full data (using test_splitter)
        2. Split validation from remaining train+val data (using val_splitter)
        3. Train on the final training set

        Args:
            data: Historical time series data with features and target values.
            data_val: Optional validation data. If provided, splitters are ignored for validation.
            data_test: Optional test data. If provided, splitters are ignored for test.

        Returns:
            FitResult containing training details and metrics.
        """
        # Fit the feature engineering transforms
        self.preprocessing.fit(data=data)

        # Transform the input data to a valid forecast input and split into train/val/test
        input_data_train, input_data_val, input_data_test = self._prepare_split_input(
            data=data, data_val=data_val, data_test=data_test
        )

        # Fit the model
        prediction = self._fit_forecaster(data=input_data_train, data_val=input_data_val)

        # Fit the postprocessing transforms
        self.postprocessing.fit(data=prediction)

        # Calculate training, validation, test, and full metrics
        target_dataset = _dataset_to_target(data=data, target_column=self.target_column)

        def predict_and_score(input_data: MultiHorizon[ForecastInputDataset]) -> SubsetMetric:
            prediction = self._predict_forecaster(data=input_data).pipe(self.postprocessing.transform)
            return self._calculate_score(ground_truth=target_dataset, prediction=prediction)

        metrics_train = predict_and_score(input_data_train)
        metrics_val = predict_and_score(input_data_val) if input_data_val else None
        metrics_test = predict_and_score(input_data_test) if input_data_test else None
        metrics_full = self.score(data=data)

        return ModelFitResult(
            input_dataset=data,
            input_data_train=input_data_train,
            input_data_val=input_data_val,
            input_data_test=input_data_test,
            metrics_train=metrics_train,
            metrics_val=metrics_val,
            metrics_test=metrics_test,
            metrics_full=metrics_full,
        )

    @override
    def predict(
        self, data: VersionedTimeSeriesDataset | TimeSeriesDataset, forecast_start: datetime | None = None
    ) -> ForecastDataset:
        """Generate forecasts using the trained model.

        Transforms input data through the preprocessing pipeline, generates predictions
        using the underlying forecaster, and applies postprocessing transformations.

        Args:
            data: Input time series data for generating forecasts.
            forecast_start: Starting time for forecasts. If None, uses data end time.

        Returns:
            Processed forecast dataset with predictions and uncertainty estimates.

        Raises:
            NotFittedError: If the model hasn't been trained yet.
        """
        if not self.is_fitted:
            raise NotFittedError(type(self.forecaster).__name__)

        # Transform the input data to a valid forecast input
        input_data = self._prepare_input(data=data, forecast_start=forecast_start)

        # Generate predictions
        raw_forecasts = self._predict_forecaster(data=input_data)

        return self.postprocessing.transform(raw_forecasts)

    def _fit_forecaster(
        self,
        data: MultiHorizon[ForecastInputDataset],
        data_val: MultiHorizon[ForecastInputDataset] | None = None,
    ) -> ForecastDataset:
        if isinstance(self.forecaster, Forecaster):
            prediction = self.forecaster.fit_predict(data=data, data_val=data_val)
        else:
            horizon_input_data = data[self.preprocessing.horizons[0]]
            horizon_input_data_val = data_val[self.preprocessing.horizons[0]] if data_val else None
            prediction = self.forecaster.fit_predict(data=horizon_input_data, data_val=horizon_input_data_val)

        return prediction

    def _predict_forecaster(self, data: MultiHorizon[ForecastInputDataset]) -> ForecastDataset:
        if isinstance(self.forecaster, Forecaster):
            prediction = self.forecaster.predict(data=data)
        else:
            horizon_input_data = data[self.preprocessing.horizons[0]]
            prediction = self.forecaster.predict(data=horizon_input_data)

        return prediction

<<<<<<< HEAD
    def _remove_target_nans(self, data: MultiHorizon[ForecastInputDataset]) -> MultiHorizon[ForecastInputDataset]:
        """Remove rows with NaN values in the target column from all horizons.

        Args:
            data: Multi-horizon forecast input dataset.

        Returns:
            Multi-horizon dataset with NaN target values removed.
        """
        return data.map_horizons(
            lambda dataset: ForecastInputDataset(
                data=dataset.data.dropna(subset=[self.target_column]),  # type: ignore[call-overload]
                sample_interval=dataset.sample_interval,
                target_column=dataset.target_column,
                forecast_start=dataset.forecast_start,
            )
        )

    def _prepare_train_input(
        self,
        data: VersionedTimeSeriesDataset | TimeSeriesDataset,
        data_val: VersionedTimeSeriesDataset | TimeSeriesDataset | None = None,
    ) -> tuple[MultiHorizon[ForecastInputDataset], MultiHorizon[ForecastInputDataset] | None]:
        # Transform the input data to a valid forecast input
        input_data_train = self._prepare_input(data=data)

        # Remove potential NaN values from target column in training data
        input_data_train = self._remove_target_nans(input_data_train)

        # Create or reuse validation data
        if data_val is not None:
            input_data_val = self._prepare_input(data=data_val)
            # Remove potential NaN values from target column in validation data
            input_data_val = self._remove_target_nans(input_data_val)
        elif self.train_test_splitter is not None:
            if not self.train_test_splitter.is_fitted:
                self.train_test_splitter.fit_multihorizon(data=input_data_train)
            split_data_train, split_data_val = self.train_test_splitter.transform_multihorizon(input_data_train)
            input_data_train, input_data_val = (
                self._dataset_to_input(split_data_train),
                self._dataset_to_input(split_data_val),
            )
            # Remove potential NaN values from target column after splitting
            input_data_train = self._remove_target_nans(input_data_train)
            input_data_val = self._remove_target_nans(input_data_val)
        else:
            input_data_val = None
=======
    def _prepare_split_input(
        self,
        data: VersionedTimeSeriesDataset | TimeSeriesDataset,
        data_val: VersionedTimeSeriesDataset | TimeSeriesDataset | None = None,
        data_test: VersionedTimeSeriesDataset | TimeSeriesDataset | None = None,
    ) -> tuple[
        MultiHorizon[ForecastInputDataset],
        MultiHorizon[ForecastInputDataset] | None,
        MultiHorizon[ForecastInputDataset] | None,
    ]:
        """Prepare and split input data into train, validation, and test sets.

        Args:
            data: Full dataset to split.
            data_val: Optional pre-split validation data.
            data_test: Optional pre-split test data.

        Returns:
            Tuple of (train_data, val_data, test_data) where val_data and test_data may be None.
        """
        # Preprocess all data
        preprocessed_data = self.preprocessing.transform(data=data)
        preprocessed_val = self.preprocessing.transform(data=data_val) if data_val else None
        preprocessed_test = self.preprocessing.transform(data=data_test) if data_test else None

        # Apply splitting strategy
        split_result = self.split_strategy.split_multihorizon(
            data=preprocessed_data,
            data_val=preprocessed_val,
            data_test=preprocessed_test,
        )

        # Convert to ForecastInputDataset with restored target column
        return (
            self._to_forecast_input(split_result.train, data),
            self._to_forecast_input(split_result.val, data) if split_result.val else None,
            self._to_forecast_input(split_result.test, data) if split_result.test else None,
        )

    def _to_forecast_input(
        self,
        data: MultiHorizon[TimeSeriesDataset],
        original_data: VersionedTimeSeriesDataset | TimeSeriesDataset,
    ) -> MultiHorizon[ForecastInputDataset]:
        """Convert preprocessed data to ForecastInputDataset with restored target column.

        Returns:
            Multi-horizon forecast input dataset with target column restored from original data.
        """
        target_dataset = _dataset_to_target(data=original_data, target_column=self.target_column)
        target_series = target_dataset.data[self.target_column]
>>>>>>> 8f75c145

        input_data = _dataset_to_input(data)
        return input_data.map_horizons(
            lambda dataset: ForecastInputDataset(
                data=dataset.data.assign(**{self.target_column: target_series}),
                sample_interval=dataset.sample_interval,
                target_column=self.target_column,
            )
        )

    def _prepare_input(
        self,
        data: VersionedTimeSeriesDataset | TimeSeriesDataset,
        forecast_start: datetime | None = None,
    ) -> MultiHorizon[ForecastInputDataset]:
        # Extract targets series to restore it later to ensure it is unchanged
        target_dataset = _dataset_to_target(data=data, target_column=self.target_column)
        target_series = target_dataset.data[self.target_column]

        # Make sure future target values are NaN
        if forecast_start is not None:
            mask = cast(pd.Series, target_series.index) >= forecast_start
            target_series = target_series.mask(cond=mask, other=np.nan)  # type: ignore

        # Apply preprocessing transforms
        input_data = self.preprocessing.transform(data=data)

        return input_data.map_horizons(
            lambda dataset: ForecastInputDataset(
                # Reassign target column to ensure it exists and is unchanged
                data=dataset.data.assign(**{self.target_column: target_series}),
                sample_interval=data.sample_interval,
                target_column=self.target_column,
                forecast_start=forecast_start,
            )
        )

    def score(
        self,
        data: TimeSeriesDataset | VersionedTimeSeriesDataset,
    ) -> SubsetMetric:
        """Evaluate model performance on the provided dataset.

        Generates predictions for the dataset and calculates evaluation metrics
        by comparing against ground truth values. Uses the configured evaluation
        metrics to assess forecast quality at the maximum forecast horizon.

        Args:
            data: Time series dataset containing both features and target values
                for evaluation.

        Returns:
            Evaluation metrics including configured providers (e.g., R2, observed
            probability) computed at the maximum forecast horizon.
        """
        ground_truth = _dataset_to_target(data=data, target_column=self.target_column)

        prediction = self.predict(data=data)

        return self._calculate_score(ground_truth=ground_truth, prediction=prediction)

    def _calculate_score(
        self,
        ground_truth: ForecastInputDataset,
        prediction: ForecastDataset,
    ) -> SubsetMetric:
        pipeline = EvaluationPipeline(
            # Needs only one horizon since we are using only a single prediction step
            # If a more comprehensive test is needed, a backtest should be run.
            config=EvaluationConfig(available_ats=[], lead_times=[self.forecaster.config.max_horizon]),
            quantiles=self.forecaster.config.quantiles,
            # Similarly windowed metrics are not relevant for single predictions.
            window_metric_providers=[],
            global_metric_providers=self.evaluation_metrics,
        )

        evaluation_result = pipeline.run_for_subset(
            filtering=self.forecaster.config.max_horizon,
            ground_truth=ground_truth,
            predictions=prediction,
        )
        global_metric = evaluation_result.get_global_metric()
        if not global_metric:
            return SubsetMetric(
                window="global",
                timestamp=ground_truth.index.min().to_pydatetime(),  # type: ignore
                metrics={},
            )

        return global_metric

    @override
    def to_state(self) -> State:
        return {
            "target_column": self.target_column,
            "preprocessing": self.preprocessing.to_state(),
            "forecaster": self.forecaster.to_state(),
            "postprocessing": self.postprocessing.to_state(),
        }

    @override
    def from_state(self, state: State) -> Self:
        state = cast(dict[str, Any], state)
        return self.__class__(
            target_column=state["target_column"],
            preprocessing=self.preprocessing.from_state(state["preprocessing"]),
            forecaster=self.forecaster.from_state(state["forecaster"]),
            postprocessing=self.postprocessing.from_state(state["postprocessing"]),
        )


def _dataset_to_input(data: MultiHorizon[TimeSeriesDataset]) -> MultiHorizon[ForecastInputDataset]:
    return data.map_horizons(
        lambda dataset: ForecastInputDataset(
            data=dataset.data,
            sample_interval=dataset.sample_interval,
            target_column=dataset.feature_names[0],  # Assume first column is target
        )
    )


def _dataset_to_target(
    data: TimeSeriesDataset | VersionedTimeSeriesDataset, target_column: str
) -> ForecastInputDataset:
    if isinstance(data, VersionedTimeSeriesDataset):
        return ForecastInputDataset(
            data=data.select_version().data[[target_column]],
            sample_interval=data.sample_interval,
            target_column=target_column,
            is_sorted=True,
        )
    return ForecastInputDataset(
        data=data.data[[target_column]],
        sample_interval=data.sample_interval,
        target_column=target_column,
        is_sorted=True,
    )


__all__ = ["ForecastingModel"]<|MERGE_RESOLUTION|>--- conflicted
+++ resolved
@@ -254,55 +254,6 @@
 
         return prediction
 
-<<<<<<< HEAD
-    def _remove_target_nans(self, data: MultiHorizon[ForecastInputDataset]) -> MultiHorizon[ForecastInputDataset]:
-        """Remove rows with NaN values in the target column from all horizons.
-
-        Args:
-            data: Multi-horizon forecast input dataset.
-
-        Returns:
-            Multi-horizon dataset with NaN target values removed.
-        """
-        return data.map_horizons(
-            lambda dataset: ForecastInputDataset(
-                data=dataset.data.dropna(subset=[self.target_column]),  # type: ignore[call-overload]
-                sample_interval=dataset.sample_interval,
-                target_column=dataset.target_column,
-                forecast_start=dataset.forecast_start,
-            )
-        )
-
-    def _prepare_train_input(
-        self,
-        data: VersionedTimeSeriesDataset | TimeSeriesDataset,
-        data_val: VersionedTimeSeriesDataset | TimeSeriesDataset | None = None,
-    ) -> tuple[MultiHorizon[ForecastInputDataset], MultiHorizon[ForecastInputDataset] | None]:
-        # Transform the input data to a valid forecast input
-        input_data_train = self._prepare_input(data=data)
-
-        # Remove potential NaN values from target column in training data
-        input_data_train = self._remove_target_nans(input_data_train)
-
-        # Create or reuse validation data
-        if data_val is not None:
-            input_data_val = self._prepare_input(data=data_val)
-            # Remove potential NaN values from target column in validation data
-            input_data_val = self._remove_target_nans(input_data_val)
-        elif self.train_test_splitter is not None:
-            if not self.train_test_splitter.is_fitted:
-                self.train_test_splitter.fit_multihorizon(data=input_data_train)
-            split_data_train, split_data_val = self.train_test_splitter.transform_multihorizon(input_data_train)
-            input_data_train, input_data_val = (
-                self._dataset_to_input(split_data_train),
-                self._dataset_to_input(split_data_val),
-            )
-            # Remove potential NaN values from target column after splitting
-            input_data_train = self._remove_target_nans(input_data_train)
-            input_data_val = self._remove_target_nans(input_data_val)
-        else:
-            input_data_val = None
-=======
     def _prepare_split_input(
         self,
         data: VersionedTimeSeriesDataset | TimeSeriesDataset,
@@ -354,7 +305,6 @@
         """
         target_dataset = _dataset_to_target(data=original_data, target_column=self.target_column)
         target_series = target_dataset.data[self.target_column]
->>>>>>> 8f75c145
 
         input_data = _dataset_to_input(data)
         return input_data.map_horizons(
