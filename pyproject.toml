# SPDX-FileCopyrightText: 2025 Contributors to the OpenSTEF project <short.term.energy.forecasts@alliander.com>
#
# SPDX-License-Identifier: MPL-2.0

[build-system]
build-backend = "hatchling.build"

requires = [ "hatchling" ]

[project]
name = "openstef"
version = "0.0.0"
description = "Open Short Term Energy forecasting library"
readme = "README.md"
keywords = [ "energy", "forecasting", "machinelearning" ]
license = "MPL-2.0"
authors = [
  { name = "Alliander N.V", email = "short.term.energy.forecasts@alliander.com" },
]
requires-python = ">=3.12,<4.0"
classifiers = [
  "Development Status :: 5 - Production/Stable",
  "Intended Audience :: Developers",
  "Programming Language :: Python :: 3 :: Only",
  "Programming Language :: Python :: 3.12",
  "Programming Language :: Python :: 3.13",
]

dependencies = [
  "openstef-core",
  "openstef-models",
]

optional-dependencies.all = [
  "openstef-beam[boto]",
  "openstef-compatibility",
  "openstef-core",
  "openstef-models",
]
optional-dependencies.beam = [
  "openstef-beam",
]
optional-dependencies.compatibility = [
  "openstef-compatibility",
]
optional-dependencies.models = [
  "openstef-models",
]
urls.Documentation = "https://openstef.github.io/openstef/index.html"
urls.Homepage = "https://lfenergy.org/projects/openstef/"
urls.Issues = "https://github.com/OpenSTEF/openstef/issues"
urls.Repository = "https://github.com/OpenSTEF/openstef"

[dependency-groups]
dev = [
<<<<<<< HEAD
  "microsoft-python-type-stubs",
=======
  "moto[s3,server]>=5.1.11",
>>>>>>> dd6ae53c
  "openstef-beam",
  "openstef-core",
  "openstef-docs",
  "openstef-models",
  "pandas-stubs>=2.3.0.250703",
  "poethepoet>=0.36",
  "pyproject-fmt>=2.6",
  "pyright>=1.1.403",
  "pytest>=8.4.1",
  "pytest-cov>=6.2.1",
  "pytest-xdist>=3.8",
  "reuse>=5.0.2",
  "ruff>=0.12.8",
]

[tool.hatch.build.targets.wheel]
bypass-selection = true

[tool.ruff]
target-version = "py312"
line-length = 120
src = [
  "examples",
  "packages/*/src",
]

include = [
  "examples/**/*.py",
  "packages/**/*.py",
]
output-format = "concise"
format.preview = true
lint.select = [ "ALL" ]
lint.ignore = [
  "COM812", # Conflicting rules (a), ruff itself suggest disabling them.
  "CPY001", # Reuse covers copyright checks.
  "D203",   # Conflicting rules (a), ruff itself suggest disabling them.
  "D213",   # Conflicting rules (a), ruff itself suggest disabling them.
  "EM101",  # do not enforce message in variable when raising an exception.
  "TC006",  # Let's not force quoting the first param of typing.cast
  "TRY003", # simplify exception messages
]
lint.per-file-ignores."./docs/*" = [
  "T201", # tools are cli scripts and are allowed to use print
]
lint.per-file-ignores."./packages/*/tests/*" = [
  "ARG",     # Unused function args -> fixtures nevertheless are functionally relevant...
  "D",       # All docstring rules
  "DOC",     # All docstring rules
  "E501",    # Line too long (test names can be descriptive)
  "FBT",     # Allow booleans as positional arguments in tests, e.g. via @pytest.mark.parametrize()
  "PLR0913", # Pytests can have a lot of fixtures, ignore too many arguments
  "PLR0917", # Pytests can have a lot of fixtures, ignore too many arguments
  "PLR2004", # Magic value used in comparison
  "S101",    # asserts allowed in tests...
  "S311",    # Standard pseudo-random generators
  "SLF001",  # Allow private access in tests
]
lint.per-file-ignores."./tools/*" = [
  "T201", # tools are cli scripts and are allowed to use print
]
lint.fixable = [ "ALL" ]
lint.flake8-annotations.allow-star-arg-any = true # *args and **kwargs are allowed to be Any
lint.flake8-annotations.suppress-dummy-args = true # do not type _ arguments/variables
lint.flake8-annotations.suppress-none-returning = true # do not require annotation if None is returned/there is no return
lint.isort.known-first-party = [
  "src",
  "tests",
  "examples",
] # Useful if ruff does not run from the actual root of the project and to import form tests
lint.pydocstyle.convention = "google"
lint.pylint.allow-dunder-method-names = [
  "__get_pydantic_core_schema__",
  "__pydantic_init_subclass__",
] # valid pydantic name
lint.pylint.max-args = 7 # the default of 5 is a bit limiting. 7 should be enough for nearly all cases
lint.preview = true

[tool.pyproject-fmt]
column_width = 120
indent = 2
max_supported_python = "3.13"

[tool.pytest.ini_options]
testpaths = [ "packages/*/tests", "tests" ]
python_files = [ "test_*.py", "*_test.py" ]
addopts = [
  "--import-mode=importlib", # modern way to import tests
  "--strict-markers",        # Force defining marks here (in a markers setting) to prevent typos
]
markers = [
  "integration: marks integration tests",
  "slow: marks slow-running tests",
]

[tool.coverage.report]
fail_under = 20
show_missing = true
skip_covered = true
sort = "-Miss"
omit = [ "tests/*" ]

[tool.coverage.run]
source = [
  "packages/openstef-beam/src",
  "packages/openstef-models/src",
  "packages/openstef-core/src",
  "packages/openstef-compatibility/src",
]
omit = [
  "tests/*",
  "examples/*",
  "packages/*/src/tests/*",
  "packages/*/src/examples/*",
]

[tool.pyright]
include = [
  "tools/**/*.py",
  "examples/**/*.py",
  "packages/*/src/**/*.py",
  "packages/*/examples/**/*.py",
]
typeCheckingMode = "strict"
reportPrivateImportUsage = false
reportMissingTypeStubs = false
reportPrivateUsage = false

[[tool.pyright.overrides]]
files = [ "packages/*/src/tests" ]
typeCheckingMode = "strict"

[tool.uv.sources]
openstef-beam = { workspace = true }
openstef-models = { workspace = true }
openstef-compatibility = { workspace = true }
openstef-docs = { workspace = true }
openstef-core = { workspace = true }
microsoft-python-type-stubs = { git = "git+https://github.com/microsoft/python-type-stubs.git" }

[tool.uv.workspace]
members = [
  "packages/openstef-models",
  "packages/openstef-beam",
  "packages/openstef-compatibility",
  "docs",
  "packages/openstef-core",
]

[tool.poe.tasks.lint]
help = "Lint code (with ruff)"
cmd = 'ruff check --fix --show-fixes ${check:+ --no-fix} ${unsafe:+ --unsafe-fixes}'
args = [
  { name = "check", type = "boolean", help = "Does not correct files, only warns" },
  { name = "unsafe", type = "boolean", help = "Enables unsafe fixes, which may change the code in a way that is not reversible. Use with care." },
]

[tool.poe.tasks.format]
help = "Format code (with ruff)"
cmd = 'ruff format ${check:+ --diff}'
args = [ { name = "check", type = "boolean", help = "Does not correct files, only warns" } ]

[tool.poe.tasks.format-pyproject]
help = "Format pyproject.toml (with pyproject-fmt)"
cmd = 'pyproject-fmt ${check:+ --check} -n pyproject.toml packages/*/pyproject.toml'
args = [ { name = "check", type = "boolean", help = "Does not correct files, only warns" } ]

[tool.poe.tasks.lock]
help = "Asserts that dependencies are locked"
cmd = "uv lock --check"

[tool.poe.tasks.type]
help = "Check typing (with pyright)"
cmd = "pyright"

[tool.poe.tasks.tests]
help = "Run pytest with xdist, marker filtering, and coverage"
cmd = "pytest --numprocesses=auto ${markers:+ -m $markers} --cov --cov-report=term-missing --cov-report=xml:coverage.xml"
args = [
  { name = "markers", type = "string", default = "", help = "Only run tests matching the given pytest markers expression" },
]

[tool.poe.tasks.doctests]
help = "Run all docstring examples via pytest’s doctest plugin"
cmd = "pytest --numprocesses=auto --doctest-modules packages/*/src --maxfail=1 --disable-warnings"

[tool.poe.tasks.report]
help = "Generate coverage report. Will use data from a previous cover command."
sequence = [
  { cmd = "coverage report", help = "Generate a coverage report" },
  { cmd = "coverage xml -o coverage.xml", help = "Generate XML coverage report for CI integration" },
]

[tool.poe.tasks.reuse]
help = "Check REUSE compliance (with optional fix)"
args = [ { name = "fix", type = "boolean", help = "Automatically fix REUSE compliance issues before lint check" } ]
control.expr = "fix"
switch = [
  { case = "True", cmd = "uv run tools/reuse-fix.py --license \"MPL-2.0\" --copyright \"Contributors to the OpenSTEF project <short.term.energy.forecasts@alliander.com>\"" },
  { cmd = "reuse lint" },
]

[tool.poe.tasks.all]
help = "Run all CI calls"
control.expr = "check"                                                                       # There is no pass through option (yet?) so use a control expression to pass --check option to tasks when relevant
args = [ { name = "check", type = "boolean", help = "Does not correct files, only warns" } ]
# NB: ruff needs the linter (which will sort imports) to run before the formatter (which cannot sort imports).
switch = [
  { case = "check", sequence = [
    "reuse",
    "lint --check",
    "format --check",
    "format-pyproject --check",
    "lock",
    "type",
    "tests",
    "doctests",
  ], ignore_fail = "return_non_zero" },
  { sequence = [
    "reuse --fix",
    "lint",
    "format",
    "format-pyproject",
    "lock",
    "type",
    "tests",
    "doctests",
  ], ignore_fail = "return_non_zero" },
]

[tool.poe.tasks.version]
help = "Set the release version in pyproject.toml and packages' pyproject.toml files"
sequence = [
  # Bumps the version in all pyproject.toml files
  { cmd = "uv version ${version} --frozen" },
  { cmd = "uv version --package openstef-beam ${version} --frozen" },
  { cmd = "uv version --package openstef-models ${version} --frozen" },
  { cmd = "uv version --package openstef-core ${version} --frozen" },
  # Pin these versions in the root pyproject.toml
  { cmd = "uv add openstef-beam==${version} --optional beam" },
  { cmd = "uv add openstef-models==${version} --optional models" },
  { cmd = "uv add openstef-core==${version} --optional core" },
  { cmd = "uv add openstef-models==${version} openstef-beam==${version} openstef-core==${version} --optional all" },
  { cmd = "uv add openstef-models==${version} openstef-core==${version}" },
]
args = [
  { name = "version", type = "string", help = "The version to set, e.g. 4.0.0" },
]

[tool.poe.tasks.build]
help = "Build all packages"
sequence = [
  { cmd = "uv build --all-packages" },
  { cmd = "uv build .", help = "Build root meta package separately (not part of --all-packages)" },
]

[tool.poe.tasks.docs]
help = "Build the documentation"
control.expr = "serve"
switch = [
  { case = "True", cmd = "sphinx-autobuild docs/source docs/build/html --watch packages" },
  { cmd = "sphinx-build -b html docs/source docs/build/html" },
]
args = [
  { name = "serve", type = "boolean", default = false, help = "Serve the documentation with live reload" },
]

[tool.poe.tasks.docs-clean]
help = "Clean the documentation build artifacts"
cmd = "rm -rf docs/build/html/* docs/source/api/generated"<|MERGE_RESOLUTION|>--- conflicted
+++ resolved
@@ -53,11 +53,8 @@
 
 [dependency-groups]
 dev = [
-<<<<<<< HEAD
+  "moto[s3,server]>=5.1.11",
   "microsoft-python-type-stubs",
-=======
-  "moto[s3,server]>=5.1.11",
->>>>>>> dd6ae53c
   "openstef-beam",
   "openstef-core",
   "openstef-docs",
