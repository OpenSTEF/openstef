# SPDX-FileCopyrightText: 2025 Contributors to the OpenSTEF project <short.term.energy.forecasts@alliander.com>
#
# SPDX-License-Identifier: MPL-2.0

[build-system]
build-backend = "hatchling.build"

requires = [ "hatchling" ]

[project]
name = "openstef"
version = "0.0.0"
description = "Open Short Term Energy forecasting library"
readme = "README.md"
keywords = [ "energy", "forecasting", "machinelearning" ]
license = "MPL-2.0"
authors = [
  { name = "Alliander N.V", email = "short.term.energy.forecasts@alliander.com" },
]
requires-python = ">=3.12,<4.0"
classifiers = [
  "Development Status :: 5 - Production/Stable",
  "Intended Audience :: Developers",
  "Programming Language :: Python :: 3 :: Only",
  "Programming Language :: Python :: 3.12",
  "Programming Language :: Python :: 3.13",
]

dependencies = [
  "openstef-core",
  "openstef-models",
]

optional-dependencies.all = [
  "openstef-beam",
  "openstef-compatibility",
<<<<<<< HEAD
=======
  "openstef-core",
>>>>>>> 192dc519
  "openstef-models",
]
optional-dependencies.beam = [
  "openstef-beam",
]
optional-dependencies.compatibility = [
  "openstef-compatibility",
]
optional-dependencies.models = [
  "openstef-models",
]
urls.Documentation = "https://openstef.github.io/openstef/index.html"
urls.Homepage = "https://lfenergy.org/projects/openstef/"
urls.Issues = "https://github.com/OpenSTEF/openstef/issues"
urls.Repository = "https://github.com/OpenSTEF/openstef"

[dependency-groups]
dev = [
  "openstef-beam",
  "openstef-core",
  "openstef-docs",
  "openstef-models",
  "pandas-stubs>=2.3.0.250703",
  "poethepoet>=0.36",
  "pyproject-fmt>=2.6",
  "pyright>=1.1.403",
  "pytest>=8.4.1",
  "pytest-cov>=6.2.1",
  "pytest-xdist>=3.8",
  "reuse>=5.0.2",
  "ruff>=0.12.8",
]

[tool.hatch.build.targets.wheel]
bypass-selection = true

[tool.ruff]
target-version = "py312"
line-length = 120
src = [
  "examples",
  "packages/*/src",
]

include = [
  "examples/**/*.py",
  "packages/**/*.py",
]
output-format = "concise"
format.preview = true
lint.select = [ "ALL" ]
lint.ignore = [
  "COM812", # Conflicting rules (a), ruff itself suggest disabling them.
  "CPY001", # Reuse covers copyright checks.
  "D203",   # Conflicting rules (a), ruff itself suggest disabling them.
  "D213",   # Conflicting rules (a), ruff itself suggest disabling them.
  "EM101",  # do not enforce message in variable when raising an exception.
  "TC006",  # Let's not force quoting the first param of typing.cast
  "TRY003", # simplify exception messages
]
lint.per-file-ignores."./packages/*/tests/*" = [
  "ARG",     # Unused function args -> fixtures nevertheless are functionally relevant...
  "D",       # All docstring rules
  "E501",    # Line too long (test names can be descriptive)
  "FBT",     # Allow booleans as positional arguments in tests, e.g. via @pytest.mark.parametrize()
  "PLR2004", # Magic value used in comparison
  "S101",    # asserts allowed in tests...
  "S311",    # Standard pseudo-random generators
  "SLF001",  # Allow private access in tests
]
lint.per-file-ignores."./tools/*" = [
  "T201", # tools are cli scripts and are allowed to use print
]
lint.fixable = [ "ALL" ]
lint.flake8-annotations.allow-star-arg-any = true # *args and **kwargs are allowed to be Any
lint.flake8-annotations.suppress-dummy-args = true # do not type _ arguments/variables
lint.flake8-annotations.suppress-none-returning = true # do not require annotation if None is returned/there is no return
lint.isort.known-first-party = [
  "src",
  "tests",
  "examples",
] # Useful if ruff does not run from the actual root of the project and to import form tests
lint.pydocstyle.convention = "google"
lint.pylint.allow-dunder-method-names = [
  "__get_pydantic_core_schema__",
  "__pydantic_init_subclass__",
] # valid pydantic name
lint.pylint.max-args = 7 # the default of 5 is a bit limiting. 7 should be enough for nearly all cases
lint.preview = true

[tool.pyproject-fmt]
column_width = 120
indent = 2
max_supported_python = "3.13"

[tool.pytest.ini_options]
testpaths = [ "packages/*/tests", "tests" ]
python_files = [ "test_*.py", "*_test.py" ]
addopts = [
  "--import-mode=importlib", # modern way to import tests
  "--strict-markers",        # Force defining marks here (in a markers setting) to prevent typos
]
markers = [
  "integration: marks integration tests",
  "slow: marks slow-running tests",
]

[tool.coverage.report]
fail_under = 20
show_missing = true
skip_covered = true
sort = "-Miss"
omit = [ "tests/*" ]

[tool.coverage.run]
source = [
  "packages/openstef-beam/src",
  "packages/openstef-models/src",
<<<<<<< HEAD
=======
  "packages/openstef-core/src",
>>>>>>> 192dc519
  "packages/openstef-compatibility/src",
]
omit = [
  "tests/*",
  "examples/*",
  "packages/*/src/tests/*",
  "packages/*/src/examples/*",
]

[tool.pyright]
include = [
  "tools/**/*.py",
  "examples/**/*.py",
  "packages/*/src/**/*.py",
  "packages/*/examples/**/*.py",
]
typeCheckingMode = "strict"
reportPrivateImportUsage = false
reportMissingTypeStubs = false
reportPrivateUsage = false

[[tool.pyright.overrides]]
files = [ "packages/*/src/tests" ]
typeCheckingMode = "strict"

[tool.uv.sources]
openstef-beam = { workspace = true }
openstef-models = { workspace = true }
openstef-compatibility = { workspace = true }
openstef-docs = { workspace = true }
openstef-core = { workspace = true }

[tool.uv.workspace]
members = [
  "packages/openstef-models",
  "packages/openstef-beam",
  "packages/openstef-compatibility",
  "docs",
  "packages/openstef-core",
]

[tool.poe.tasks.lint]
help = "Lint code (with ruff)"
cmd = 'ruff check --fix --show-fixes ${check:+ --no-fix} ${unsafe:+ --unsafe-fixes}'
args = [
  { name = "check", type = "boolean", help = "Does not correct files, only warns" },
  { name = "unsafe", type = "boolean", help = "Enables unsafe fixes, which may change the code in a way that is not reversible. Use with care." },
]

[tool.poe.tasks.format]
help = "Format code (with ruff)"
cmd = 'ruff format ${check:+ --diff}'
args = [ { name = "check", type = "boolean", help = "Does not correct files, only warns" } ]

[tool.poe.tasks.format-pyproject]
help = "Format pyproject.toml (with pyproject-fmt)"
cmd = 'pyproject-fmt ${check:+ --check} -n pyproject.toml packages/*/pyproject.toml'
args = [ { name = "check", type = "boolean", help = "Does not correct files, only warns" } ]

[tool.poe.tasks.lock]
help = "Asserts that dependencies are locked"
cmd = "uv lock --check"

[tool.poe.tasks.type]
help = "Check typing (with pyright)"
cmd = "pyright"

[tool.poe.tasks.tests]
help = "Run pytest with xdist, marker filtering, and coverage"
cmd = "pytest --numprocesses=auto ${markers:+ -m $markers} --cov --cov-report=term-missing --cov-report=xml:coverage.xml"
args = [
  { name = "markers", type = "string", default = "", help = "Only run tests matching the given pytest markers expression" },
]

[tool.poe.tasks.doctests]
help = "Run all docstring examples via pytest’s doctest plugin"
cmd = "pytest --numprocesses=auto --doctest-modules packages/*/src --maxfail=1 --disable-warnings"

[tool.poe.tasks.report]
help = "Generate coverage report. Will use data from a previous cover command."
sequence = [
  { cmd = "coverage report", help = "Generate a coverage report" },
  { cmd = "coverage xml -o coverage.xml", help = "Generate XML coverage report for CI integration" },
  { cmd = "coverage report --fail-under 98 --include='packages/*/tests/*' --omit='cheese'", help = "Check if all written tests are actually run." },
]

[tool.poe.tasks.reuse]
help = "Check REUSE compliance (with optional fix)"
args = [ { name = "fix", type = "boolean", help = "Automatically fix REUSE compliance issues before lint check" } ]
control.expr = "fix"
switch = [
  { case = "True", cmd = "uv run tools/reuse-fix.py --license \"MPL-2.0\" --copyright \"Contributors to the OpenSTEF project <short.term.energy.forecasts@alliander.com>\"" },
  { cmd = "reuse lint" },
]

[tool.poe.tasks.all]
help = "Run all CI calls"
control.expr = "check"                                                                       # There is no pass through option (yet?) so use a control expression to pass --check option to tasks when relevant
args = [ { name = "check", type = "boolean", help = "Does not correct files, only warns" } ]
# NB: ruff needs the linter (which will sort imports) to run before the formatter (which cannot sort imports).
switch = [
  { case = "check", sequence = [
    "reuse",
    "lint --check",
    "format --check",
    "format-pyproject --check",
    "lock",
    "type",
    "tests",
    "doctests",
  ], ignore_fail = "return_non_zero" },
  { sequence = [
    "reuse --fix",
    "lint",
    "format",
    "format-pyproject",
    "lock",
    "type",
    "tests",
    "doctests",
  ], ignore_fail = "return_non_zero" },
]

[tool.poe.tasks.version]
help = "Set the release version in pyproject.toml and packages' pyproject.toml files"
sequence = [
  # Bumps the version in all pyproject.toml files
  { cmd = "uv version ${version} --frozen" },
  { cmd = "uv version --package openstef-beam ${version} --frozen" },
  { cmd = "uv version --package openstef-models ${version} --frozen" },
  { cmd = "uv version --package openstef-core ${version} --frozen" },
  # Pin these versions in the root pyproject.toml
  { cmd = "uv add openstef-beam==${version} --optional beam" },
  { cmd = "uv add openstef-models==${version} --optional models" },
  { cmd = "uv add openstef-core==${version} --optional core" },
  { cmd = "uv add openstef-models==${version} openstef-beam==${version} openstef-core==${version} --optional all" },
  { cmd = "uv add openstef-models==${version} openstef-core==${version}" },
]
args = [
  { name = "version", type = "string", help = "The version to set, e.g. 4.0.0" },
]

[tool.poe.tasks.build]
help = "Build all packages"
sequence = [
  { cmd = "uv build --all-packages" },
  { cmd = "uv build .", help = "Build root meta package separately (not part of --all-packages)" },
]

[tool.poe.tasks.docs]
help = "Build the documentation"
control.expr = "serve"
switch = [
  { case = "True", cmd = "sphinx-autobuild docs/source docs/build/html --watch packages" },
  { cmd = "sphinx-build -b html docs/source docs/build/html" },
]
args = [
  { name = "serve", type = "boolean", default = false, help = "Serve the documentation with live reload" },
]

[tool.poe.tasks.docs-clean]
help = "Clean the documentation build artifacts"
cmd = "rm -rf docs/build/html/*"<|MERGE_RESOLUTION|>--- conflicted
+++ resolved
@@ -34,10 +34,7 @@
 optional-dependencies.all = [
   "openstef-beam",
   "openstef-compatibility",
-<<<<<<< HEAD
-=======
   "openstef-core",
->>>>>>> 192dc519
   "openstef-models",
 ]
 optional-dependencies.beam = [
@@ -156,10 +153,7 @@
 source = [
   "packages/openstef-beam/src",
   "packages/openstef-models/src",
-<<<<<<< HEAD
-=======
   "packages/openstef-core/src",
->>>>>>> 192dc519
   "packages/openstef-compatibility/src",
 ]
 omit = [
