--- conflicted
+++ resolved
@@ -43,15 +43,7 @@
     # for more information
     package_data={
         # Include anything in the data directory
-<<<<<<< HEAD
-        "openstef": ["data/*", "data/dazls_model_3.4.7/*", "data/dazls_model_3.2.49/*", "*.license"]
-=======
-        "openstef": [
-            "data/*",
-            "data/dazls_model_3.4.0/*",
-            "*.license",
-        ]
->>>>>>> fc076cbe
+        "openstef": ["data/*", "data/dazls_model_3.4.7/*", "*.license"]
     },
     python_requires=">=3.9.0",
     install_requires=read_requirements_from_file(),
