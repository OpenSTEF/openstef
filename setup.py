# SPDX-FileCopyrightText: 2017-2023 Contributors to the OpenSTEF project <korte.termijn.prognoses@alliander.com> # noqa E501>
#
# SPDX-License-Identifier: MPL-2.0

from pathlib import Path

from setuptools import find_packages, setup

pkg_dir = Path(__file__).parent.absolute()


def read_requirements_from_file():
    with open(pkg_dir / "requirements.txt") as fh:
        requirements = []
        for line in fh:
            line = line.strip()
            if "#" in line:
                line = line[: line.index("#")].strip()
            if len(line) == 0:
                continue
            requirements.append(line)
        return requirements


def read_long_description_from_readme():
    with open("README.md", "r", encoding="utf-8") as fh:
        return fh.read()


setup(
    name="openstef",
<<<<<<< HEAD
    version="3.4.3",
=======
    version="3.4.4",
>>>>>>> 8a86c803
    packages=find_packages(include=["openstef", "openstef.*"]),
    description="Open short term energy forecaster",
    long_description=read_long_description_from_readme(),
    long_description_content_type="text/markdown",
    url="https://github.com/OpenSTEF/openstef",
    author="Alliander N.V",
    author_email="korte.termijn.prognoses@alliander.com",
    license="MPL-2.0",
    keywords=["energy", "forecasting", "machinelearning"],
    # See https://setuptools.readthedocs.io/en/latest/userguide/datafiles.html
    # for more information
    package_data={
        # Include anything in the data directory
<<<<<<< HEAD
        "openstef": ["data/*", "data/dazls_model_3.4.0/*", "data/dazls_model_3.2.49/*", "*.license"]
=======
        "openstef": [
            "data/*",
            "data/dazls_model_3.4.0/*",
            "*.license",
        ]
>>>>>>> 8a86c803
    },
    python_requires=">=3.9.0",
    install_requires=read_requirements_from_file(),
    setup_requires=["wheel"],
    tests_require=["pytest", "pytest-cov", "flake8"],
    extras_require={
        "proloaf": ["proloaf==0.2.0", "torch==1.10.0", "pytorch-lightning==1.5.1"]
    },
    classifiers=[
        r"Development Status :: 5 - Production/Stable",
        "Intended Audience :: Developers",
        r"License :: OSI Approved :: Mozilla Public License 2.0 (MPL 2.0)",
        "Programming Language :: Python :: 3.9",
        "Programming Language :: Python :: 3.10",
    ],
)<|MERGE_RESOLUTION|>--- conflicted
+++ resolved
@@ -29,11 +29,7 @@
 
 setup(
     name="openstef",
-<<<<<<< HEAD
     version="3.4.3",
-=======
-    version="3.4.4",
->>>>>>> 8a86c803
     packages=find_packages(include=["openstef", "openstef.*"]),
     description="Open short term energy forecaster",
     long_description=read_long_description_from_readme(),
@@ -47,15 +43,11 @@
     # for more information
     package_data={
         # Include anything in the data directory
-<<<<<<< HEAD
-        "openstef": ["data/*", "data/dazls_model_3.4.0/*", "data/dazls_model_3.2.49/*", "*.license"]
-=======
         "openstef": [
             "data/*",
             "data/dazls_model_3.4.0/*",
             "*.license",
         ]
->>>>>>> 8a86c803
     },
     python_requires=">=3.9.0",
     install_requires=read_requirements_from_file(),
