# SPDX-FileCopyrightText: 2017-2021 Alliander N.V. <korte.termijn.prognoses@alliander.com> # noqa E501>
#
# SPDX-License-Identifier: MPL-2.0

from stf.model.prediction.xgboost.quantile import QuantileXGBPredictionModel
from stf.model.prediction.xgboost.xgboost import XGBPredictionModel
from stf.model.prediction.lightgbm.lightgbm import LGBPredictionModel


class PredictionModelCreator:

<<<<<<< HEAD
    PROGNOSIS_MODEL_CONSTRUCTORS = {
        "xgb": XGBPredictionModel,
        "xgb_quantile": QuantileXGBPredictionModel,
        "lgb": LGBPredictionModel,
    }
=======
    PROGNOSIS_MODEL_CONSTRUCTORS = {"xgb": XGBPredictionModel,
                                    "xgb_quantile": QuantileXGBPredictionModel,
                                    "lgb": LGBPredictionModel,
                                   }
>>>>>>> 4e56929d

    @classmethod
    def create_prediction_model(cls, pj, forecast_type, model=None, confidence_df=None):

        model_type = pj["model"]

        if model_type not in cls.PROGNOSIS_MODEL_CONSTRUCTORS:
            raise KeyError(f"Unknown model_type: '{model_type}'")

        return cls.PROGNOSIS_MODEL_CONSTRUCTORS[model_type](
            pj, forecast_type, model, confidence_df
        )<|MERGE_RESOLUTION|>--- conflicted
+++ resolved
@@ -9,18 +9,10 @@
 
 class PredictionModelCreator:
 
-<<<<<<< HEAD
-    PROGNOSIS_MODEL_CONSTRUCTORS = {
-        "xgb": XGBPredictionModel,
-        "xgb_quantile": QuantileXGBPredictionModel,
-        "lgb": LGBPredictionModel,
-    }
-=======
     PROGNOSIS_MODEL_CONSTRUCTORS = {"xgb": XGBPredictionModel,
                                     "xgb_quantile": QuantileXGBPredictionModel,
                                     "lgb": LGBPredictionModel,
                                    }
->>>>>>> 4e56929d
 
     @classmethod
     def create_prediction_model(cls, pj, forecast_type, model=None, confidence_df=None):
