--- conflicted
+++ resolved
@@ -5,11 +5,6 @@
 from stf.model.general import MLModelType
 from stf.model.serializer.xgboost.quantile import XGBQuantileModelSerializer
 from stf.model.serializer.xgboost.xgboost import XGBModelSerializer
-<<<<<<< HEAD
-
-# from stf.model.serializer.lightgbm.quantile import LGBQuantileModelSerializer
-=======
->>>>>>> 4e56929d
 from stf.model.serializer.lightgbm.lightgbm import LGBModelSerializer
 
 
@@ -19,11 +14,6 @@
         MLModelType.XGB: XGBModelSerializer,
         MLModelType.XGB_QUANTILE: XGBQuantileModelSerializer,
         MLModelType.LGB: LGBModelSerializer,
-<<<<<<< HEAD
-        # MLModelType.LGB_QUANTILE: LGBQuantileModelSerializer
-=======
->>>>>>> 4e56929d
-    }
 
     @classmethod
     def create_model_serializer(cls, model_type):
