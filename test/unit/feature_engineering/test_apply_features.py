--- conflicted
+++ resolved
@@ -3,11 +3,7 @@
 # SPDX-License-Identifier: MPL-2.0
 
 import unittest
-<<<<<<< HEAD
-=======
-
 from openstef.enums import BiddingZone, AggregateFunction
->>>>>>> 9ace1b4e
 from test.unit.utils.base import BaseTestCase
 from test.unit.utils.data import TestData
 from unittest.mock import MagicMock
