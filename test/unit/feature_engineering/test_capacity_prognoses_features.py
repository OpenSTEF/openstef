--- conflicted
+++ resolved
@@ -32,18 +32,10 @@
 
     def test_happy_apply_capacity_features(self):
         d, classes = cf.apply_capacity_features(
-<<<<<<< HEAD
-            self.data,
-            "load_mean",
-            [1, 2],
-            apply_class_labels=True,
-            outlier_removal=True,
-=======
             self.data, "load_mean", [1, 2], apply_class_labels=True, outlier_removal=True,
             load_profile_names=load_profile_names
->>>>>>> b1535891
         )
-        return (d, classes)
+        return d, classes
 
 
 # Run all tests
