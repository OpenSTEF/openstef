--- conflicted
+++ resolved
@@ -113,7 +113,7 @@
             ).all()
         )
 
-<<<<<<< HEAD
+
     def test_feature_names_property(self):
         model = XGBQuantileOpenstfRegressor((0.2, 0.3, 0.5, 0.6, 0.7))
         model._Booster = MockBooster()
@@ -121,8 +121,7 @@
         np.testing.assert_array_equal(
             features_names, MockBooster.feature_names, "Feature names are not equal"
         )
-=======
+
     def test_importance_names(self):
         model = XGBQuantileOpenstfRegressor(tuple(self.quantiles))
         self.assertIsInstance(model._get_importance_names(), dict)
->>>>>>> 5e089e9d
