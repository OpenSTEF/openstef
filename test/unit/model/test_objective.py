# SPDX-FileCopyrightText: 2017-2021 Contributors to the OpenSTF project <korte.termijn.prognoses@alliander.com> # noqa E501>
#
# SPDX-License-Identifier: MPL-2.0
import unittest
from test.unit.utils.base import BaseTestCase
from test.unit.utils.data import TestData

import optuna

from openstf.feature_engineering.feature_applicator import TrainFeatureApplicator
from openstf.model.model_creator import ModelCreator
from openstf.model.objective import (
    LGBRegressorObjective,
    RegressorObjective,
    XGBQuantileRegressorObjective,
<<<<<<< HEAD
    XGBRegressorObjective,
=======
    LinearRegressorObjective,
>>>>>>> 3e45344d
)

input_data = TestData.load("reference_sets/307-train-data.csv")
input_data_with_features = TrainFeatureApplicator(horizons=[0.25, 24.0]).add_features(
    input_data
)
# Select 50 data points to speedup test
input_data_with_features = input_data_with_features.iloc[::50, :]

N_TRIALS = 2


class TestRegressorObjective(BaseTestCase):
    def test_call(self):
        model_type = "xgb"
        model = ModelCreator.create_model(model_type)

        objective = RegressorObjective(
            model,
            input_data_with_features,
        )

        study = optuna.create_study(
            study_name=model_type,
            pruner=optuna.pruners.MedianPruner(n_warmup_steps=5),
            direction="minimize",
        )

        study.optimize(objective, n_trials=N_TRIALS)

        self.assertIsInstance(objective, RegressorObjective)
        self.assertEqual(len(study.trials), N_TRIALS)


class TestXGBRegressorObjective(BaseTestCase):
    def test_call(self):
        model_type = "xgb"
        model = ModelCreator.create_model(model_type)

        objective = XGBRegressorObjective(
            model,
            input_data_with_features,
        )
        study = optuna.create_study(
            study_name=model_type,
            pruner=optuna.pruners.MedianPruner(n_warmup_steps=5),
            direction="minimize",
        )

        study.optimize(objective, n_trials=N_TRIALS)

        self.assertIsInstance(objective, XGBRegressorObjective)
        self.assertEqual(len(study.trials), N_TRIALS)


class TestLGBRegressorObjective(BaseTestCase):
    def test_call(self):
        model_type = "lgb"
        model = ModelCreator.create_model(model_type)

        objective = LGBRegressorObjective(
            model,
            input_data_with_features,
        )
        study = optuna.create_study(
            study_name=model_type,
            pruner=optuna.pruners.MedianPruner(n_warmup_steps=5),
            direction="minimize",
        )

        study.optimize(objective, n_trials=N_TRIALS)

        self.assertIsInstance(objective, LGBRegressorObjective)
        self.assertEqual(len(study.trials), N_TRIALS)


class TestXGBQRegressorObjective(BaseTestCase):
    def test_call(self):
        model_type = "xgb_quantile"
        model = ModelCreator.create_model(model_type)

        objective = XGBQuantileRegressorObjective(
            model,
            input_data_with_features,
        )
        study = optuna.create_study(
            study_name=model_type,
            pruner=optuna.pruners.MedianPruner(n_warmup_steps=5),
            direction="minimize",
        )

        study.optimize(objective, n_trials=N_TRIALS)

        self.assertIsInstance(objective, XGBQuantileRegressorObjective)
        self.assertEqual(len(study.trials), N_TRIALS)


class TestLinearRegressorObjective(BaseTestCase):
    def test_call(self):
        model_type = "linear"
        model = ModelCreator.create_model(model_type)

        objective = LinearRegressorObjective(
            model,
            input_data_with_features,
        )
        study = optuna.create_study(
            study_name=model_type,
            pruner=optuna.pruners.MedianPruner(n_warmup_steps=5),
            direction="minimize",
        )
        study.optimize(objective, n_trials=N_TRIALS)

        self.assertIsInstance(objective, LinearRegressorObjective)
        self.assertEqual(len(study.trials), N_TRIALS)


class ColumnOrderTest(BaseTestCase):
    def test_call(self):
        model_type = "xgb"
        model = ModelCreator.create_model(model_type)

        objective = XGBRegressorObjective(
            model,
            input_data,
        )

        study = optuna.create_study(
            study_name=model_type,
            pruner=optuna.pruners.MedianPruner(n_warmup_steps=5),
            direction="minimize",
        )

        with self.assertRaises(RuntimeError):
            study.optimize(objective, n_trials=N_TRIALS)


if __name__ == "__main__":
    unittest.main()<|MERGE_RESOLUTION|>--- conflicted
+++ resolved
@@ -10,14 +10,11 @@
 from openstf.feature_engineering.feature_applicator import TrainFeatureApplicator
 from openstf.model.model_creator import ModelCreator
 from openstf.model.objective import (
+    LinearRegressorObjective,
     LGBRegressorObjective,
     RegressorObjective,
     XGBQuantileRegressorObjective,
-<<<<<<< HEAD
     XGBRegressorObjective,
-=======
-    LinearRegressorObjective,
->>>>>>> 3e45344d
 )
 
 input_data = TestData.load("reference_sets/307-train-data.csv")
