# SPDX-FileCopyrightText: 2017-2023 Contributors to the OpenSTEF project <korte.termijn.prognoses@alliander.com> # noqa E501>
#
# SPDX-License-Identifier: MPL-2.0

import glob
import tempfile
<<<<<<< HEAD
import yaml
from pathlib import Path
from datetime import datetime, timedelta, UTC
=======
from datetime import datetime, timedelta
>>>>>>> e3d90527
from distutils.dir_util import copy_tree
from pathlib import Path
from test.unit.utils.base import BaseTestCase
from test.unit.utils.data import TestData
from unittest.mock import MagicMock, PropertyMock, patch

import numpy as np
import pandas as pd
import yaml

from openstef.data_classes.model_specifications import ModelSpecificationDataClass
from openstef.metrics.reporter import Report
from openstef.model.model_creator import ModelCreator
from openstef.model.serializer import MLflowSerializer


class TestMLflowSerializer(BaseTestCase):
    @staticmethod
    def _rewrite_absolute_artifact_path(
        metadata_file: str, new_path: str, artifact_path_key: str
    ) -> None:
        """Helper function to rewrite the absolute path of the artifacts in meta.yaml files.
        This is required since generating new models takes too long for a unit test and relative paths are not supported.
        """
        with open(metadata_file, "r") as f:
            metadata = yaml.safe_load(f)

        metadata[artifact_path_key] = f"file://{new_path}"

        with open(metadata_file, "w") as f:
            yaml.dump(metadata, f, default_flow_style=False, sort_keys=False)

    def setUp(self) -> None:
        super().setUp()
        self.pj, self.modelspecs = TestData.get_prediction_job_and_modelspecs(pid=307)
        self.modelspecs.feature_modules = ["feature_module1", "feature_module2"]

    @patch("mlflow.sklearn.load_model")
    def test_serializer_load_model_artifact_uri_construct(
        self,
        mock_load,
    ):
        """Explicitly check if the artifact uri is constructed correctly
        when existing model is loaded based on meta.yaml
        This has led to some bugs in the past"""

        loaded_model, _ = MLflowSerializer(
            mlflow_tracking_uri="./test/unit/trained_models/mlruns"
        ).load_model("307")
        # Check model path
        assert (
            loaded_model.path.replace("\\", "/")
            == "./test/unit/trained_models/mlruns/893156335105023143/2ca1d126e8724852b303b256e64a6c4f/artifacts/model/"
        )

    @patch("openstef.data_classes.model_specifications.ModelSpecificationDataClass")
    @patch("mlflow.search_runs")
    @patch("mlflow.sklearn.load_model")
    def test_serializer_load_model_feature_names_keyerror(
        self, mock_load, mock_search_runs, mock_modelspecs
    ):
        mock_search_runs.return_value = pd.DataFrame(
            data={
                "run_id": [1, 2],
                "artifact_uri": ["path1", "path2"],
                "end_time": [
                    datetime.now(tz=UTC) - timedelta(days=2),
                    datetime.now(tz=UTC) - timedelta(days=3),
                ],
            }
        )
        mock_modelspecs.return_value = self.modelspecs
        type(mock_load.return_value).feature_names = PropertyMock(return_value=None)
        loaded_model, modelspecs = MLflowSerializer(
            mlflow_tracking_uri="./test/unit/trained_models/mlruns"
        ).load_model("307")
        self.assertIsInstance(modelspecs, ModelSpecificationDataClass)
        self.assertEqual(modelspecs.feature_names, None)

    @patch("openstef.data_classes.model_specifications.ModelSpecificationDataClass")
    @patch("mlflow.search_runs")
    @patch("mlflow.sklearn.load_model")
    def test_serializer_load_model_feature_names_attributeerror(
        self, mock_load, mock_search_runs, mock_modelspecs
    ):
        mock_search_runs.return_value = pd.DataFrame(
            data={
                "run_id": [1, 2],
                "artifact_uri": ["path1", "path2"],
                # give wrong feature_name type, something else than a str of a list or dict
                "tags.feature_names": [1, 2],
                "end_time": [
                    datetime.now(tz=UTC) - timedelta(days=2),
                    datetime.now(tz=UTC) - timedelta(days=3),
                ],
            }
        )
        mock_modelspecs.return_value = self.modelspecs
        type(mock_load.return_value).feature_names = PropertyMock(return_value=None)
        loaded_model, modelspecs = MLflowSerializer(
            mlflow_tracking_uri="./test/unit/trained_models/mlruns"
        ).load_model("307")
        self.assertIsInstance(modelspecs, ModelSpecificationDataClass)
        self.assertEqual(modelspecs.feature_names, None)

    @patch("openstef.data_classes.model_specifications.ModelSpecificationDataClass")
    @patch("mlflow.search_runs")
    @patch("mlflow.sklearn.load_model")
    def test_serializer_load_model_feature_names_jsonerror(
        self, mock_load, mock_search_runs, mock_modelspecs
    ):
        mock_search_runs.return_value = pd.DataFrame(
            data={
                "run_id": [1, 2],
                "artifact_uri": ["path1", "path2"],
                # give wrong feature_name type, something else than a str of a list or dict
                "tags.feature_names": ["feature1", "feature1"],
                "end_time": [
                    datetime.now(tz=UTC) - timedelta(days=2),
                    datetime.now(tz=UTC) - timedelta(days=3),
                ],
            }
        )

        mock_modelspecs.return_value = self.modelspecs
        type(mock_load.return_value).feature_names = PropertyMock(return_value=None)
        loaded_model, modelspecs = MLflowSerializer(
            mlflow_tracking_uri="./test/unit/trained_models/mlruns"
        ).load_model("307")
        self.assertIsInstance(modelspecs, ModelSpecificationDataClass)
        self.assertEqual(modelspecs.feature_names, None)

    @patch("openstef.data_classes.model_specifications.ModelSpecificationDataClass")
    @patch("mlflow.search_runs")
    @patch("mlflow.sklearn.load_model")
    def test_serializer_load_model_feature_modules_attributeerror(
        self, mock_load, mock_search_runs, mock_modelspecs
    ):
        mock_search_runs.return_value = pd.DataFrame(
            data={
                "run_id": [1, 2],
                "artifact_uri": ["path1", "path2"],
                # give wrong feature_module type, something else than a str of a list or dict
                "tags.feature_modules": [1, 2],
                "end_time": [
                    datetime.now(tz=UTC) - timedelta(days=2),
                    datetime.now(tz=UTC) - timedelta(days=3),
                ],
            }
        )
        mock_modelspecs.return_value = self.modelspecs
        type(mock_load.return_value).feature_modules = PropertyMock(return_value=[])
        loaded_model, modelspecs = MLflowSerializer(
            mlflow_tracking_uri="./test/unit/trained_models/mlruns"
        ).load_model("307")
        self.assertIsInstance(modelspecs, ModelSpecificationDataClass)
        self.assertFalse(modelspecs.feature_modules)

    @patch("openstef.data_classes.model_specifications.ModelSpecificationDataClass")
    @patch("mlflow.search_runs")
    @patch("mlflow.sklearn.load_model")
    def test_serializer_load_model_feature_modules_jsonerror(
        self, mock_load, mock_search_runs, mock_modelspecs
    ):
        mock_search_runs.return_value = pd.DataFrame(
            data={
                "run_id": [1, 2],
                "artifact_uri": ["path1", "path2"],
                # give wrong feature_module type, something else than a str of a list or dict
                "tags.feature_modules": ["feature_module1", "feature_module1"],
                "end_time": [
                    datetime.now(tz=UTC) - timedelta(days=2),
                    datetime.now(tz=UTC) - timedelta(days=3),
                ],
            }
        )

        mock_modelspecs.return_value = self.modelspecs
        type(mock_load.return_value).feature_modules = PropertyMock(return_value=[])
        loaded_model, modelspecs = MLflowSerializer(
            mlflow_tracking_uri="./test/unit/trained_models/mlruns"
        ).load_model("307")
        self.assertIsInstance(modelspecs, ModelSpecificationDataClass)
        self.assertFalse(modelspecs.feature_modules)

    @patch("openstef.model.serializer.MLflowSerializer._find_models")
    def test_serializer_load_model_empty_df_raise_lookuperror(self, mock_find_models):
        mock_find_models.return_value = pd.DataFrame()
        self.assertRaises(
            LookupError,
            MLflowSerializer(mlflow_tracking_uri="/").load_model,
            "307",
        )

    @patch("mlflow.sklearn.log_model")
    @patch("mlflow.log_figure")
    @patch("mlflow.log_params")
    @patch("mlflow.log_metrics")
    @patch("mlflow.set_tag")
    @patch("mlflow.search_runs")
    def test_serializer_save_model_no_previous(
        self,
        mock_search,
        mock_set_tag,
        mock_log_metrics,
        mock_log_params,
        mock_log_figure,
        mock_log_model,
    ):
        model_type = "xgb"
        model = ModelCreator.create_model(model_type)
        report_mock = MagicMock()
        report_mock.get_metrics.return_value = {"mae", 0.2}
        mock_search.return_value = pd.DataFrame(columns=["run_id"])

        MLflowSerializer(
            mlflow_tracking_uri="./test/unit/trained_models/mlruns"
        ).save_model(
            model=model,
            experiment_name="Default",
            model_type=self.pj["model"],
            model_specs=self.modelspecs,
            report=report_mock,
        )
        self.assertEqual(mock_log_model.call_args.kwargs["artifact_path"], "model")

    @patch("openstef.model.serializer.MLflowSerializer._find_models")
    def test_serializer_get_model_age_no_hyperparameter_optimization(
        self, mock_find_models
    ):
        models_df = pd.DataFrame(
            data={
                "run_id": [1],
                "artifact_uri": ["path1"],
                "end_time": [datetime..now(tz=UTC) - timedelta(days=2)],
            }
        )
        mock_find_models.return_value = models_df
        days = MLflowSerializer(
            mlflow_tracking_uri="./test/unit/trained_models/mlruns"
        ).get_model_age("307", hyperparameter_optimization_only=False)
        self.assertEqual(days, 2)

    @patch("openstef.model.serializer.MLflowSerializer._find_models")
    def test_serializer_get_model_age_hyperparameter_optimization(
        self, mock_find_models
    ):
        models_df = pd.DataFrame(
            data={
                "run_id": [1, 2],
                "artifact_uri": ["path1", "path2"],
                "end_time": [datetime.now(tz=UTC) - timedelta(days=8), datetime.now(tz=UTC)],
            }
        )
        mock_find_models.return_value = models_df
        days = MLflowSerializer(
            mlflow_tracking_uri="./test/unit/trained_models/mlruns"
        ).get_model_age("307", hyperparameter_optimization_only=True)
        self.assertGreater(days, 7)
        self.assertEqual(days, 8)

    @patch("openstef.model.serializer.MLflowSerializer._find_models")
    def test_serializer_get_model_age_empty_df(self, mock_find_models):
        models_df = pd.DataFrame()
        mock_find_models.return_value = models_df
        days = MLflowSerializer(
            mlflow_tracking_uri="./test/unit/trained_models/mlruns"
        ).get_model_age("307", hyperparameter_optimization_only=True)
        self.assertGreater(days, 7)
        self.assertEqual(days, np.inf)

    def test_serializer_determine_model_age_from_MLflow_run(self):
        ts = pd.Timestamp("2021-01-25 00:00:00")
        run = pd.DataFrame(
            {
                "end_time": [
                    ts,
                ],
                "col1": [
                    1,
                ],
            }
        ).iloc[0]
        days = MLflowSerializer(
            mlflow_tracking_uri="./test/unit/trained_models/mlruns"
        )._determine_model_age_from_mlflow_run(run)
        self.assertGreater(days, 7)

    def test_serializer_determine_model_age_from_MLflow_run_exception(self):
        ts = pd.Timestamp("2021-01-25 00:00:00")
        # Without .iloc it will not be able to get the age, resulting in a error
        run = pd.DataFrame(
            {
                "end_time": [
                    ts,
                ],
                "col1": [
                    1,
                ],
            }
        )

        days = MLflowSerializer(
            mlflow_tracking_uri="./test/unit/trained_models/mlruns"
        )._determine_model_age_from_mlflow_run(run)

        self.assertEqual(days, float("inf"))

    def test_serializer_remove_old_models(self):
        """
        Test if correct number of models are removed when removing old models.
        Test uses 5 previously stored models, then is allowed to keep 2.
        Check if it keeps the 2 most recent models"""
        # Set up
        local_model_dir = "./test/unit/trained_models/models_for_serializertest"

        # Run the code below once, to generate stored models
        # We want to test using pre-stored models, since it takes ~6s per save_model()
        # If you want to store new models, run the lines below:
        if False:  # set to true if we want to generate models
            model_type = "xgb"
            model = ModelCreator.create_model(model_type)
            dummy_report = Report(
                feature_importance_figure=None,
                data_series_figures={},
                metrics={},
                signature=None,
            )
            serializer = MLflowSerializer(mlflow_tracking_uri=local_model_dir)
            for _ in range(4):
                serializer.save_model(
                    model=model,
                    experiment_name=str(self.pj["id"]),
                    model_type=self.pj["model"],
                    model_specs=self.modelspecs,
                    report=dummy_report,
                )

        # We copy the stored models to a temp dir and test the functionality from there
        with tempfile.TemporaryDirectory() as temp_model_dir:
            # Copy already stored models to temp dir
            copy_tree(local_model_dir, temp_model_dir)

            # Fix absolute artifact path in all meta.yaml files
            for experiment_folder in (
                Path(f"{temp_model_dir}/mlruns").resolve().iterdir()
            ):
                metadata_file = experiment_folder / "meta.yaml"

                # Fix experiment metadata
                if metadata_file.exists():
                    self._rewrite_absolute_artifact_path(
                        metadata_file=metadata_file,
                        new_path=experiment_folder,
                        artifact_path_key="artifact_location",
                    )
                for run_folder in experiment_folder.iterdir():
                    metadata_file = run_folder / "meta.yaml"

                    # Fix run metadata
                    if metadata_file.exists():
                        self._rewrite_absolute_artifact_path(
                            metadata_file=metadata_file,
                            new_path=run_folder / "artifacts",
                            artifact_path_key="artifact_uri",
                        )

            serializer = MLflowSerializer(
                mlflow_tracking_uri="file:" + temp_model_dir + "/mlruns"
            )
            # Find all stored models
            all_stored_models = serializer._find_models(str(self.pj["id"]))

            # Remove old models
            serializer.remove_old_models(str(self.pj["id"]), max_n_models=2)
            # Check which models are left
            final_stored_models = serializer._find_models(str(self.pj["id"]))

            self.assertEqual(
                len(all_stored_models),
                4,
                f"we expect 4 models at the start- (now {len(all_stored_models)}), "
                "please remove runs (manually) or add runs with MAKE_RUNS == TRUE ",
            )

            self.assertEqual(len(final_stored_models), 2)
            # Check if the runs match to the oldest two runs
            self.assertDataframeEqual(
                final_stored_models.sort_values(by="end_time", ascending=False),
                all_stored_models.sort_values(by="end_time", ascending=False).iloc[
                    :2, :
                ],
            )

            # Check if models are removed from disk
            model_dirs = glob.glob(
                f"{temp_model_dir}/mlruns/1/**/*.pkl", recursive=True
            )
            self.assertEqual(len(model_dirs), 2)<|MERGE_RESOLUTION|>--- conflicted
+++ resolved
@@ -4,13 +4,7 @@
 
 import glob
 import tempfile
-<<<<<<< HEAD
-import yaml
-from pathlib import Path
 from datetime import datetime, timedelta, UTC
-=======
-from datetime import datetime, timedelta
->>>>>>> e3d90527
 from distutils.dir_util import copy_tree
 from pathlib import Path
 from test.unit.utils.base import BaseTestCase
