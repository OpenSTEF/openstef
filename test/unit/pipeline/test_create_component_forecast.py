--- conflicted
+++ resolved
@@ -32,13 +32,9 @@
         Assert that loading the old model generates an exception and the new model does not
         """
 
-<<<<<<< HEAD
-        old_model_file = PROJECT_ROOT / "openstef/data/dazls_model_3.2.49/dazls_stored_3.2.49.sav"
-=======
         old_model_file = (
             PROJECT_ROOT / "openstef/data/dazls_model_3.2.49/dazls_stored_3.2.49.sav"
         )
->>>>>>> 8a86c803
         new_model_file = str(
             PROJECT_ROOT / "openstef/data/dazls_model_3.4.0/dazls_stored_3.4.0_"
         )
