# SPDX-FileCopyrightText: 2017-2023 Contributors to the OpenSTEF project <korte.termijn.prognoses@alliander.com> # noqa E501>
#
# SPDX-License-Identifier: MPL-2.0
import copy
import glob
import os
import unittest
from datetime import datetime, timedelta, UTC
from test.unit.utils.base import BaseTestCase
from test.unit.utils.data import TestData
from unittest.mock import MagicMock, patch

import pandas as pd
import sklearn

from openstef.data_classes.data_prep import DataPrepDataClass
from openstef.data_classes.split_function import SplitFuncDataClass
from openstef.enums import ModelType
from openstef.exceptions import (
    InputDataInsufficientError,
    InputDataWrongColumnOrderError,
    SkipSaveTrainingForecasts,
)
from openstef.feature_engineering.data_preparation import (
    ARDataPreparation,
    LegacyDataPreparation,
)
from openstef.feature_engineering.feature_applicator import TrainFeatureApplicator
from openstef.metrics.reporter import Report
from openstef.model.objective import RegressorObjective
from openstef.model.regressors.custom_regressor import CustomOpenstfRegressor
from openstef.model_selection.model_selection import split_data_train_validation_test
from openstef.pipeline.train_model import (
    DEFAULT_TRAIN_HORIZONS_HOURS,
    train_model_pipeline,
    train_model_pipeline_core,
    train_pipeline_common,
)
from openstef.validation import validation


class DummyObjective(RegressorObjective): ...


class DummyRegressor(CustomOpenstfRegressor):
    @staticmethod
    def valid_kwargs():
        return []

    @staticmethod
    def objective():
        return DummyObjective

    @property
    def feature_names(self):
        return self._feature_names

    @property
    def can_predict_quantiles(self):
        return False

    def fit(self, X, y, **fit_params):
        self._feature_names = list(X.columns)
        return self

    def predict(self, X, **kwargs):
        import numpy as np

        return np.zeros(len(X))

    def set_feature_importance(self):
        return pd.DataFrame(
            {
                "weight": [0] * len(self.feature_names),
                "gain": [0] * len(self.feature_names),
            },
            index=self.feature_names,
        )


def split_dummy_arima(data, test_fraction):
    return data.iloc[:-5], data.iloc[-10:-5], data.iloc[-5:], data.iloc[-5:]


class TestTrainModelPipeline(BaseTestCase):
    def setUp(self) -> None:
        super().setUp()
        self.pj, self.model_specs = TestData.get_prediction_job_and_modelspecs(pid=307)
        # Set n_estimators to a small number to speed up training
        self.model_specs.hyper_params["n_estimators"] = 3
        datetime_start = datetime.now(tz=UTC) - timedelta(days=90)
        datetime_end = datetime.now(tz=UTC)
        self.data_table = TestData.load("input_data_train.csv").head(8641)
        self.data = pd.DataFrame(
            index=pd.date_range(datetime_start, datetime_end, freq="15T")
        )

        self.train_input = TestData.load("reference_sets/307-train-data.csv")

    @unittest.skip("Do this test if we want to train a new model")
    def test_train_model_pipeline_update_stored_model(self):
        """Test happy flow of the train model pipeline

        Other manual steps;
        - Identify the artifact forlder of the old model test/unit/trained_models/mlruns/0/d7719d5d316d4416a947e4f7ea7e73a8/artifacts/model
        - Rename the new artifact folder to that name
        - Update references to the artifact location in the new ../d7.../meta.yaml
        - Remove the old folder
        """

        train_model_pipeline(
            pj=self.pj,
            input_data=self.train_input,
            check_old_model_age=False,
            mlflow_tracking_uri="./test/unit/trained_models/mlruns",
            artifact_folder="./test/unit/trained_models",
        )

    def _train_model_pipeline_core_happy_flow(self, data_prep_class):
        """Test happy flow of the train model pipeline

        NOTE this does not explain WHY this is the case?
        The input data should not contain features (e.g. T-7d),
        but it can/should include predictors (e.g. weather data)

        """
        # Remove modeltypes which are optional, and add a dummy regressor
        for model_type in list(ModelType) + [__name__ + ".DummyRegressor"]:
            with self.subTest(model_type=model_type):
                pj = self.pj

                pj["model"] = (
                    model_type.value if hasattr(model_type, "value") else model_type
                )
                model_specs = self.model_specs

                # Select 150 data points to speedup test
                train_input = self.train_input.iloc[:150, :]

                # Use default parameters
                model_specs.hyper_params = {"max_epochs": 1}

                # For Linear model we need to choose an imputation strategy to handle missing value
                if model_type == ModelType.LINEAR:
                    model_specs.hyper_params["imputation_strategy"] = "mean"

                if model_type == ModelType.ARIMA:
                    if data_prep_class == LegacyDataPreparation:
                        continue
                    else:
                        pj.data_prep_class = DataPrepDataClass(
                            klass=data_prep_class,
                            arguments={},
                        )
                        pj.train_split_func = SplitFuncDataClass(
                            function=split_dummy_arima,
                            arguments={},
                        )

                model, report, modelspecs, _ = train_model_pipeline_core(
                    pj=pj, model_specs=model_specs, input_data=train_input
                )

                # check if the model was fitted (raises NotFittedError when not fitted)
                self.assertIsNone(sklearn.utils.validation.check_is_fitted(model))

                # check if the model has a feature_names property
                self.assertIsNotNone(model.feature_names)

                # check if model is sklearn compatible
                self.assertIsInstance(model, sklearn.base.BaseEstimator)

                # check if report is a Report
                self.assertIsInstance(report, Report)

                # Validate and clean data
                validated_data = validation.drop_target_na(
                    validation.validate(
                        pj["id"],
                        train_input,
                        flatliner_threshold_minutes=360,
                        resolution_minutes=15,
                    )
                )

                # Add features
                data_with_features = TrainFeatureApplicator(
                    horizons=[0.25, 47.0], feature_names=model_specs.feature_names
                ).add_features(validated_data, pj=pj)

                # Split data
                (
                    train_data,
                    validation_data,
                    test_data,
                    operational_score_data,
                ) = split_data_train_validation_test(data_with_features)

                importance = model.set_feature_importance()
                self.assertIsInstance(importance, pd.DataFrame)

    def test_train_model_pipeline_core_happy_flow(self):
        """Test happy flow of the train model pipeline with the abstract data prep class."""
        self._train_model_pipeline_core_happy_flow(ARDataPreparation)

    def test_train_model_pipeline_core_happy_flow_with_legacy_data_prep(self):
        """Test happy flow of the train model pipeline with the legacy data prep class."""
<<<<<<< HEAD
        # Select 50 data points to speedup test
        train_input = self.train_input.iloc[::50, :]
        for model_type in list(ModelType) + [__name__ + ".DummyRegressor"]:
            with self.subTest(model_type=model_type):
                # Skip the arima model because it does not use legacy data prep
                if model_type == ModelType.ARIMA:
                    continue
                pj = self.pj
                pj.data_prep_class = DataPrepDataClass(
                    klass=LegacyDataPreparation,
                    arguments={},
                )
                pj["model"] = (
                    model_type.value if hasattr(model_type, "value") else model_type
                )
                model_specs = self.model_specs
                train_input = self.train_input

                # Use default parameters
                model_specs.hyper_params = {}
                model_specs.hyper_params["max_epochs"] = 1

                # For Linear model we need to choose an imputation strategy to handle missing value
                if model_type == ModelType.LINEAR:
                    model_specs.hyper_params["imputation_strategy"] = "mean"

                model, report, modelspecs, _ = train_model_pipeline_core(
                    pj=pj, model_specs=model_specs, input_data=train_input
                )

                # check if the model was fitted (raises NotFittedError when not fitted)
                self.assertIsNone(sklearn.utils.validation.check_is_fitted(model))

                # check if the model has a feature_names property
                self.assertIsNotNone(model.feature_names)

                # check if model is sklearn compatible
                self.assertIsInstance(model, sklearn.base.BaseEstimator)

                # check if report is a Report
                self.assertIsInstance(report, Report)

                # Validate and clean data
                validated_data = validation.drop_target_na(
                    validation.validate(
                        pj["id"],
                        train_input,
                        flatliner_threshold_minutes=360,
                        resolution_minutes=15,
                    )
                )

                # Add features
                data_with_features = TrainFeatureApplicator(
                    horizons=[0.25, 47.0], feature_names=model_specs.feature_names
                ).add_features(validated_data, pj=pj)

                # Split data
                (
                    train_data,
                    validation_data,
                    test_data,
                    operational_score_data,
                ) = split_data_train_validation_test(data_with_features)

                importance = model.set_feature_importance()
                self.assertIsInstance(importance, pd.DataFrame)
=======
        self._train_model_pipeline_core_happy_flow(LegacyDataPreparation)
>>>>>>> 7b113026

    def test_train_model_pipeline_with_featureAdders(self):
        pj = self.pj
        model_specs = self.model_specs
        model_specs.hyper_params = {}
        model_specs.feature_modules = [
            "test.unit.feature_engineering.test_feature_adder"
        ]
        dummy_feature = "dummy_0.5"
        model_specs.feature_names.append(dummy_feature)
        pj.default_modelspecs = model_specs

        train_input = self.train_input.iloc[::50, :]
        model, report, _, _ = train_model_pipeline_core(
            pj=pj, model_specs=model_specs, input_data=train_input
        )

        # check if the model was fitted (raises NotFittedError when not fitted)
        self.assertIsNone(sklearn.utils.validation.check_is_fitted(model))

        # check if the model has a feature_names property
        self.assertIsNotNone(model.feature_names)
        self.assertIn(dummy_feature, model.feature_names)

        # check if model is sklearn compatible
        self.assertIsInstance(model, sklearn.base.BaseEstimator)

        # check if report is a Report
        self.assertIsInstance(report, Report)

    @patch("openstef.pipeline.train_model.MLflowSerializer")
    def test_train_model_pipeline_with_default_modelspecs(self, mock_serializer):
        """We check that the modelspecs object given as default in the prediction job
        is the one given to save_model when there is no previous model saved for the
        prediction job.
        """
        mock_serializer_instance = MagicMock()
        # Mimick the absence of older model.
        mock_serializer_instance.load_model.side_effect = FileNotFoundError()
        mock_serializer.return_value = mock_serializer_instance

        pj = copy.deepcopy(self.pj)

        # hyper params that are different from the defaults.
        xgb_hyper_params = {
            "subsample": 0.9,
            "min_child_weight": 4,
            "max_depth": 8,
            "gamma": 0.5,
            "colsample_bytree": 0.85,
            "eta": 0.1,
            "training_period_days": 90,
        }
        new_hyper_params = {
            key: (value + 0.01) if isinstance(value, float) else value + 1
            for key, value in xgb_hyper_params.items()
        }

        model_specs = copy.deepcopy(self.model_specs)
        model_specs.hyper_params = new_hyper_params

        # Custom features
        model_specs.feature_modules = [
            "test.unit.feature_engineering.test_feature_adder"
        ]
        model_specs.feature_names.append("dummy_0.5")

        pj.default_modelspecs = model_specs

        train_model_pipeline(
            pj=pj,
            input_data=self.train_input,
            check_old_model_age=True,
            mlflow_tracking_uri="./test/unit/trained_models/mlruns",
            artifact_folder="./test/unit/trained_models",
        )

        saved_model_specs = mock_serializer_instance.save_model.call_args.kwargs[
            "model_specs"
        ]
        self.assertEqual(saved_model_specs, model_specs)

    @patch("openstef.model.serializer.MLflowSerializer.save_model")
    @patch("openstef.pipeline.train_model.train_model_pipeline_core")
    @patch("openstef.pipeline.train_model.MLflowSerializer")
    def test_train_model_pipeline_happy_flow(
        self, serializer_mock, pipeline_mock, save_model_mock
    ):
        """Test happy flow of the train model pipeline"""

        old_model_mock = MagicMock()
        old_model_mock.age = 8

        serializer_mock_instance = MagicMock()
        serializer_mock_instance.load_model.return_value = (
            old_model_mock,
            self.model_specs,
        )
        serializer_mock.return_value = serializer_mock_instance

        report_mock = MagicMock()
        pipeline_mock.return_value = (
            "a",
            report_mock,
            self.model_specs,
            (None, None, None),
        )

        train_model_pipeline(
            pj=self.pj,
            input_data=self.train_input,
            check_old_model_age=False,
            mlflow_tracking_uri="./test/unit/trained_models/mlruns",
            artifact_folder="./test/unit/trained_models",
        )

        # Assert the report was attempted to be written to the correct location
        assert report_mock.method_calls[0].args[0] == os.path.join(
            "./test/unit/trained_models", "307", "weight_plot.html"
        )
        # Assert the figure is in the correct location
        found_files = [
            os.path.basename(file_with_path)
            for file_with_path in glob.glob(
                os.path.join("./test/unit/trained_models/307/*.html")
            )
        ]
        excepted_fnames = [
            "Predictor0.25.html",
            "Predictor47.0.html",
            "weight_plot.html",
        ]
        assert set(found_files) == set(excepted_fnames)

    @patch("openstef.model.serializer.MLflowSerializer.save_model")
    @patch("openstef.pipeline.train_model.train_model_pipeline_core")
    @patch("openstef.pipeline.train_model.MLflowSerializer")
    def test_train_model_pipeline_young_model(
        self, serializer_mock, pipeline_mock, save_model_mock
    ):
        """Test pipeline core is not called when model is young"""
        old_model_mock = MagicMock()
        old_model_mock.age = 3

        serializer_mock_instance = MagicMock()
        serializer_mock_instance.load_model.return_value = (
            old_model_mock,
            self.model_specs,
        )
        serializer_mock.return_value = serializer_mock_instance

        report_mock = MagicMock()
        pipeline_mock.return_value = ("a", report_mock)

        result = train_model_pipeline(
            pj=self.pj,
            input_data=self.train_input,
            check_old_model_age=True,
            mlflow_tracking_uri="./test/unit/trained_models/mlruns",
            artifact_folder="./test/unit/trained_models",
        )
        self.assertIsNone(result)
        self.assertFalse(pipeline_mock.called)

    @patch("openstef.model.serializer.MLflowSerializer.save_model")
    @patch("openstef.pipeline.train_model.train_model_pipeline_core")
    @patch("openstef.pipeline.train_model.MLflowSerializer")
    def test_train_model_pipeline_young_model_save_forecasts(
        self, serializer_mock, pipeline_mock, save_model_mock
    ):
        """Test pipeline core is not called when model is young"""
        old_model_mock = MagicMock()
        old_model_mock.age = 3

        serializer_mock_instance = MagicMock()
        serializer_mock_instance.load_model.return_value = (
            old_model_mock,
            self.model_specs,
        )
        serializer_mock.return_value = serializer_mock_instance

        report_mock = MagicMock()
        pipeline_mock.return_value = ("a", report_mock)

        pj = self.pj
        pj.save_train_forecasts = True

        with self.assertRaises(SkipSaveTrainingForecasts):
            train_model_pipeline(
                pj=pj,
                input_data=self.train_input,
                check_old_model_age=True,
                mlflow_tracking_uri="./test/unit/trained_models/mlruns",
                artifact_folder="./test/unit/trained_models",
            )
        self.assertFalse(pipeline_mock.called)

    @patch("openstef.model.serializer.MLflowSerializer.save_model")
    @patch("openstef.validation.validation.is_data_sufficient", return_value=False)
    def test_train_model_InputDataInsufficientError(
        self, validation_is_data_sufficient_mock, save_model_mock
    ):
        # This error is caught and then raised again and logged

        with self.assertRaises(InputDataInsufficientError):
            train_model_pipeline(
                pj=self.pj,
                input_data=self.train_input,
                check_old_model_age=False,
                mlflow_tracking_uri="./test/unit/trained_models/mlruns",
                artifact_folder="./test/unit/trained_models",
            )

    @patch("openstef.model.serializer.MLflowSerializer.save_model")
    def test_train_model_InputDataWrongColumnOrderError(self, save_model_mock):
        # change the column order
        input_data = self.train_input.iloc[:, ::-1]

        with self.assertRaises(InputDataWrongColumnOrderError):
            train_model_pipeline(
                pj=self.pj,
                input_data=input_data,
                check_old_model_age=False,
                mlflow_tracking_uri="./test/unit/trained_models/mlruns",
                artifact_folder="./test/unit/trained_models",
            )

    @patch("openstef.model.serializer.MLflowSerializer.save_model")
    @patch("openstef.pipeline.train_model.MLflowSerializer")
    def test_train_model_OldModelHigherScoreError(
        self, serializer_mock, save_model_mock
    ):
        # Mock an old model which is better than the new one.
        old_model_mock = MagicMock()
        old_model_mock.age = 8

        serializer_mock_instance = MagicMock()
        serializer_mock_instance.load_model.return_value = (
            old_model_mock,
            self.model_specs,
        )
        serializer_mock.return_value = serializer_mock_instance
        old_model_mock.score.return_value = 5

        result = train_model_pipeline(
            pj=self.pj,
            input_data=self.train_input,
            check_old_model_age=True,
            mlflow_tracking_uri="./test/unit/trained_models/mlruns",
            artifact_folder="./test/unit/trained_models",
        )
        self.assertIsNone(result)
        self.assertEqual(len(serializer_mock_instance.method_calls), 1)

    @patch("openstef.model.serializer.MLflowSerializer.save_model")
    @patch("openstef.pipeline.train_model.MLflowSerializer")
    def test_train_model_OldModelHigherScoreError_save_forecast(
        self, serializer_mock, save_model_mock
    ):
        # Mock an old model which is better than the new one.
        old_model_mock = MagicMock()
        old_model_mock.age = 8

        serializer_mock_instance = MagicMock()
        serializer_mock_instance.load_model.return_value = (
            old_model_mock,
            self.model_specs,
        )
        serializer_mock.return_value = serializer_mock_instance
        old_model_mock.score.return_value = 5

        pj = self.pj
        pj.save_train_forecasts = True

        with self.assertRaises(SkipSaveTrainingForecasts):
            train_model_pipeline(
                pj=pj,
                input_data=self.train_input,
                check_old_model_age=True,
                mlflow_tracking_uri="./test/unit/trained_models/mlruns",
                artifact_folder="./test/unit/trained_models",
            )
        self.assertEqual(len(serializer_mock_instance.method_calls), 1)

    @patch("openstef.model.serializer.MLflowSerializer.save_model")
    @patch("openstef.pipeline.train_model.MLflowSerializer")
    def test_train_model_log_new_model_better(self, serializer_mock, save_model_mock):
        # Mock an old model which is better than the new one.
        old_model_mock = MagicMock()
        old_model_mock.age = 8

        serializer_mock_instance = MagicMock()
        serializer_mock_instance.load_model.return_value = (
            old_model_mock,
            self.model_specs,
        )
        serializer_mock.return_value = serializer_mock_instance
        old_model_mock.score.return_value = 0.1

        result = train_model_pipeline(
            pj=self.pj,
            input_data=self.train_input,
            check_old_model_age=True,
            mlflow_tracking_uri="./test/unit/trained_models/mlruns",
            artifact_folder="./test/unit/trained_models",
        )
        self.assertIsNone(result)
        self.assertEqual(len(serializer_mock_instance.method_calls), 3)

    @patch("openstef.model.serializer.MLflowSerializer.save_model")
    @patch("openstef.pipeline.train_model.MLflowSerializer")
    def test_train_model_log_couldnt_compare(self, serializer_mock, save_model_mock):
        # Mock an old model which is better than the new one.
        old_model_mock = MagicMock()
        old_model_mock.age = 8

        serializer_mock_instance = MagicMock()
        serializer_mock_instance.load_model.return_value = (
            old_model_mock,
            self.model_specs,
        )
        serializer_mock.return_value = serializer_mock_instance
        old_model_mock.score.side_effect = ValueError()

        result = train_model_pipeline(
            pj=self.pj,
            input_data=self.train_input,
            check_old_model_age=True,
            mlflow_tracking_uri="./test/unit/trained_models/mlruns",
            artifact_folder="./test/unit/trained_models",
        )
        self.assertIsNone(result)
        self.assertEqual(len(serializer_mock_instance.method_calls), 3)

    @patch("openstef.model.serializer.MLflowSerializer.save_model")
    @patch("openstef.pipeline.train_model.MLflowSerializer")
    def test_train_model_No_old_model(self, serializer_mock, save_model_mock):
        # Mock an old model which is better than the new one.
        old_model_mock = MagicMock()
        old_model_mock.age = 8

        serializer_mock_instance = MagicMock()
        serializer_mock_instance.load_model.return_value = (
            old_model_mock,
            self.model_specs,
        )
        serializer_mock_instance.load_model.side_effect = FileNotFoundError()
        serializer_mock.return_value = serializer_mock_instance

        train_model_pipeline(
            pj=self.pj,
            input_data=self.train_input,
            check_old_model_age=True,
            mlflow_tracking_uri="./test/unit/trained_models/mlruns",
            artifact_folder="./test/unit/trained_models",
        )
        self.assertEqual(len(serializer_mock_instance.method_calls), 3)

    def test_train_pipeline_common_different_quantiles_with_quantile_regressor(self):
        """Incorporated after a bug.
        Test if PJ has different quantiles compared to old model, for quantile regressor
        those in the PJ should be used.

        NB: notice how we don't need to mock anything for testing this function!"""

        old_quantiles = (0.4, 0.5, 0.6)
        desired_quantiles = (0.01, 0.5, 0.74)

        # use a quantile prediction_job
        pj = self.pj
        pj["id"] = 460
        pj["model"] = "xgb_quantile"
        pj["quantiles"] = desired_quantiles

        # Change 'old' model_specs
        modified_model_specs = self.model_specs
        modified_model_specs["hyper_params"].update(dict(quantiles=old_quantiles))

        # train model
        (
            model,
            report,
            train_data,
            validation_data,
            test_data,
            operational_score_data,
        ) = train_pipeline_common(
            pj, modified_model_specs, self.train_input, horizons=[0.25, 47.0]
        )

        # check quantiles
        self.assertListEqual(list(model.estimators_.keys()), list(desired_quantiles))
        # check the score method works as expected
        combined = pd.concat([train_data, validation_data]).reset_index(drop=True)
        x_data, y_data = (
            combined.iloc[:, 1:-1],
            combined.iloc[:, 0],
        )
        model.score(x_data, y_data)

    def test_train_pipeline_common_with_missing_custom_horizon(self):
        with self.assertRaises(ValueError):
            (
                model,
                report,
                train_data,
                validation_data,
                test_data,
                operational_score_data,
            ) = train_pipeline_common(
                self.pj, self.model_specs, self.train_input, horizons="custom_horizon"
            )

    @patch("openstef.pipeline.train_model.MLflowSerializer")
    @patch("openstef.pipeline.train_model.train_model_pipeline_core")
    def test_train_model_pipeline_with_default_train_horizons(
        self, mock_train_model_pipeline_core, mock_serializer
    ):
        # Arrange
        mock_train_model_pipeline_core.return_value = "a", "b", "c", "d"

        # Act
        train_model_pipeline(
            pj=self.pj,
            input_data=self.train_input,
            check_old_model_age=False,
            mlflow_tracking_uri="./test/unit/trained_models/mlruns",
            artifact_folder=None,
        )

        # Assert
        self.pj.train_horizons_minutes == None
        assert (
            mock_train_model_pipeline_core.call_args.kwargs["horizons"]
            == DEFAULT_TRAIN_HORIZONS_HOURS
        )

    @patch("openstef.pipeline.train_model.MLflowSerializer")
    @patch("openstef.pipeline.train_model.train_model_pipeline_core")
    def test_train_model_pipeline_with_custom_train_horizons(
        self, mock_train_model_pipeline_core, mock_serializer
    ):
        # Arrange
        mock_train_model_pipeline_core.return_value = "a", "b", "c", "d"
        self.pj.train_horizons_minutes = [1440, 21600]
        train_horizons_hours = [24, 360]

        # Act
        train_model_pipeline(
            pj=self.pj,
            input_data=self.train_input,
            check_old_model_age=False,
            mlflow_tracking_uri="./test/unit/trained_models/mlruns",
            artifact_folder=None,
        )

        # Assert
        assert (
            mock_train_model_pipeline_core.call_args.kwargs["horizons"]
            == train_horizons_hours
        )

    @patch("openstef.pipeline.train_model.MLflowSerializer")
    def test_train_model_pipeline_with_save_train_forecasts(self, mock_serializer):
        """We check that the modelspecs object given as default in the prediction job
        is the one given to save_model when there is no previous model saved for the
        prediction job.
        """

        mock_serializer_instance = MagicMock()
        # Mimick the absence of older model.
        mock_serializer_instance.load_model.side_effect = FileNotFoundError()
        mock_serializer.return_value = mock_serializer_instance

        pj = copy.deepcopy(self.pj)
        # hyper params that are different from the defaults.

        datasets = train_model_pipeline(
            pj=pj,
            input_data=self.train_input,
            check_old_model_age=True,
            mlflow_tracking_uri="./test/unit/trained_models/mlruns",
            artifact_folder="./test/unit/trained_models",
        )

        self.assertIsNone(datasets)

        pj.save_train_forecasts = True

        datasets = train_model_pipeline(
            pj=pj,
            input_data=self.train_input,
            check_old_model_age=True,
            mlflow_tracking_uri="./test/unit/trained_models/mlruns",
            artifact_folder="./test/unit/trained_models",
        )
        self.assertIsNotNone(datasets)

        for dataset in datasets:
            self.assertIn("forecast", dataset.columns)


if __name__ == "__main__":
    unittest.main()<|MERGE_RESOLUTION|>--- conflicted
+++ resolved
@@ -5,9 +5,7 @@
 import glob
 import os
 import unittest
-from datetime import datetime, timedelta, UTC
-from test.unit.utils.base import BaseTestCase
-from test.unit.utils.data import TestData
+from datetime import UTC, datetime, timedelta
 from unittest.mock import MagicMock, patch
 
 import pandas as pd
@@ -37,6 +35,8 @@
     train_pipeline_common,
 )
 from openstef.validation import validation
+from test.unit.utils.base import BaseTestCase
+from test.unit.utils.data import TestData
 
 
 class DummyObjective(RegressorObjective): ...
@@ -205,77 +205,7 @@
 
     def test_train_model_pipeline_core_happy_flow_with_legacy_data_prep(self):
         """Test happy flow of the train model pipeline with the legacy data prep class."""
-<<<<<<< HEAD
-        # Select 50 data points to speedup test
-        train_input = self.train_input.iloc[::50, :]
-        for model_type in list(ModelType) + [__name__ + ".DummyRegressor"]:
-            with self.subTest(model_type=model_type):
-                # Skip the arima model because it does not use legacy data prep
-                if model_type == ModelType.ARIMA:
-                    continue
-                pj = self.pj
-                pj.data_prep_class = DataPrepDataClass(
-                    klass=LegacyDataPreparation,
-                    arguments={},
-                )
-                pj["model"] = (
-                    model_type.value if hasattr(model_type, "value") else model_type
-                )
-                model_specs = self.model_specs
-                train_input = self.train_input
-
-                # Use default parameters
-                model_specs.hyper_params = {}
-                model_specs.hyper_params["max_epochs"] = 1
-
-                # For Linear model we need to choose an imputation strategy to handle missing value
-                if model_type == ModelType.LINEAR:
-                    model_specs.hyper_params["imputation_strategy"] = "mean"
-
-                model, report, modelspecs, _ = train_model_pipeline_core(
-                    pj=pj, model_specs=model_specs, input_data=train_input
-                )
-
-                # check if the model was fitted (raises NotFittedError when not fitted)
-                self.assertIsNone(sklearn.utils.validation.check_is_fitted(model))
-
-                # check if the model has a feature_names property
-                self.assertIsNotNone(model.feature_names)
-
-                # check if model is sklearn compatible
-                self.assertIsInstance(model, sklearn.base.BaseEstimator)
-
-                # check if report is a Report
-                self.assertIsInstance(report, Report)
-
-                # Validate and clean data
-                validated_data = validation.drop_target_na(
-                    validation.validate(
-                        pj["id"],
-                        train_input,
-                        flatliner_threshold_minutes=360,
-                        resolution_minutes=15,
-                    )
-                )
-
-                # Add features
-                data_with_features = TrainFeatureApplicator(
-                    horizons=[0.25, 47.0], feature_names=model_specs.feature_names
-                ).add_features(validated_data, pj=pj)
-
-                # Split data
-                (
-                    train_data,
-                    validation_data,
-                    test_data,
-                    operational_score_data,
-                ) = split_data_train_validation_test(data_with_features)
-
-                importance = model.set_feature_importance()
-                self.assertIsInstance(importance, pd.DataFrame)
-=======
         self._train_model_pipeline_core_happy_flow(LegacyDataPreparation)
->>>>>>> 7b113026
 
     def test_train_model_pipeline_with_featureAdders(self):
         pj = self.pj
