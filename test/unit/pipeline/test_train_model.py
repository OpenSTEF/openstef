--- conflicted
+++ resolved
@@ -76,20 +76,16 @@
                 pj = self.pj
                 pj["model"] = model_type.value
 
-<<<<<<< HEAD
                 train_input = self.train_input
 
+                # Use default parameters
                 self.modelspecs.hyper_params = {}
                 self.modelspecs.hyper_params["max_epochs"] = 1
 
-=======
-                modelspecs = self.modelspecs
-                # Use default parameters
-                modelspecs.hyper_params = {}
                 # For Linear model we need to choose an imputation strategy to handle missing value
                 if model_type == MLModelType.LINEAR:
-                    modelspecs.hyper_params["imputation_strategy"] = "mean"
->>>>>>> 3e45344d
+                    self.modelspecs.hyper_params["imputation_strategy"] = "mean"
+
                 model, report, modelspecs = train_model_pipeline_core(
                     pj=pj, modelspecs=self.modelspecs, input_data=train_input
                 )
