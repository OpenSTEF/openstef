# SPDX-FileCopyrightText: 2017-2021 Alliander N.V. <korte.termijn.prognoses@alliander.com> # noqa E501>
#
# SPDX-License-Identifier: MPL-2.0
import unittest
from datetime import datetime, timedelta
<<<<<<< HEAD
=======

from openstf.exceptions import (
    InputDataInsufficientError,
    InputDataWrongColumnOrderError,
)

from test.utils import BaseTestCase, TestData
>>>>>>> b39f93a7
from unittest.mock import MagicMock, patch

import pandas as pd
import sklearn

from openstf.enums import MLModelType
from openstf.feature_engineering.feature_applicator import TrainFeatureApplicator
from openstf.metrics.reporter import Report
from openstf.model_selection.model_selection import split_data_train_validation_test
from openstf.pipeline.train_model import (
    train_model_pipeline,
    train_model_pipeline_core,
)
from openstf.validation import validation
from test.utils import BaseTestCase, TestData

# define constants

PJ = TestData.get_prediction_job(pid=307)
XGB_HYPER_PARAMS = {
    "subsample": 0.9,
    "min_child_weight": 4,
    "max_depth": 8,
    "gamma": 0.5,
    "colsample_bytree": 0.85,
    "eta": 0.1,
    "training_period_days": 90,
}


class TestTrainModelPipeline(BaseTestCase):
    def setUp(self) -> None:
        super().setUp()
        self.pj = TestData.get_prediction_job(pid=307)
        datetime_start = datetime.utcnow() - timedelta(days=90)
        datetime_end = datetime.utcnow()
        self.data_table = TestData.load("input_data_train.pickle").head(8641)
        self.data = pd.DataFrame(
            index=pd.date_range(datetime_start, datetime_end, freq="15T")
        )

        self.train_input = TestData.load("reference_sets/307-train-data.csv")

    @unittest.skip("If you want to store a newly trained model, use test below")
    def test_train_model_pipeline_update_stored_model(self):
        """Test happy flow of the train model pipeline"""

        train_model_pipeline(
            pj=self.pj,
            input_data=self.train_input,
            check_old_model_age=False,
            trained_models_folder="./test/trained_models",
            save_figures_folder="./test/trained_models",
        )

    def test_train_model_pipeline_core_happy_flow(self):
        """Test happy flow of the train model pipeline

        NOTE this does not explain WHY this is the case?
        The input data should not contain features (e.g. T-7d),
        but it can/should include predictors (e.g. weather data)

        """
        # Select 50 data points to speedup test
        train_input = self.train_input.iloc[::50, :]
        for model_type in MLModelType:
            with self.subTest(model_type=model_type):
                pj = self.pj
                pj["model"] = model_type.value
                # Use default parameters
                pj["hyper_params"] = {}
                model, report = train_model_pipeline_core(pj=pj, input_data=train_input)

                # check if the model was fitted (raises NotFittedError when not fitted)
                self.assertIsNone(sklearn.utils.validation.check_is_fitted(model))

                # check if model is sklearn compatible
                self.assertTrue(isinstance(model, sklearn.base.BaseEstimator))

                # check if report is a Report
                self.assertTrue(isinstance(report, Report))

                # Validate and clean data
                validated_data = validation.clean(
                    validation.validate(pj["id"], train_input)
                )

                # Add features
                data_with_features = TrainFeatureApplicator(
                    horizons=[0.25, 47.0], feature_names=pj["feature_names"]
                ).add_features(validated_data)

                # Split data
                (
                    _,
                    _,
                    train_data,
                    validation_data,
                    test_data,
                ) = split_data_train_validation_test(data_with_features)

                # split x and y data
                train_x = train_data.iloc[:, 1:-1]
                importance = model._set_feature_importance(train_x.columns)
                self.assertIsInstance(importance, pd.DataFrame)

    @patch("openstf.pipeline.train_model.train_model_pipeline_core")
    @patch("openstf.pipeline.train_model.PersistentStorageSerializer")
    def test_train_model_pipeline_happy_flow(self, serializer_mock, pipeline_mock):
        """Test happy flow of the train model pipeline"""

        old_model_mock = MagicMock()
        old_model_mock.age = 8

        serializer_mock_instance = MagicMock()
        serializer_mock_instance.load_model.return_value = old_model_mock
        serializer_mock.return_value = serializer_mock_instance

        report_mock = MagicMock()
        pipeline_mock.return_value = ("a", report_mock)

        train_model_pipeline(
            pj=self.pj,
            input_data=self.train_input,
            check_old_model_age=True,
            trained_models_folder="TEST",
            save_figures_folder="OTHER_TEST",
        )
        self.assertEqual(report_mock.method_calls[0].kwargs["save_path"], "OTHER_TEST")

    @patch("openstf.pipeline.train_model.train_model_pipeline_core")
    @patch("openstf.pipeline.train_model.PersistentStorageSerializer")
    def test_train_model_pipeline_young_model(self, serializer_mock, pipeline_mock):
        """Test pipeline core is not called when model is young"""
        old_model_mock = MagicMock()
        old_model_mock.age = 3

        serializer_mock_instance = MagicMock()
        serializer_mock_instance.load_model.return_value = old_model_mock
        serializer_mock.return_value = serializer_mock_instance

        report_mock = MagicMock()
        pipeline_mock.return_value = ("a", report_mock)

        train_model_pipeline(
            pj=self.pj,
            input_data=self.train_input,
            check_old_model_age=True,
            trained_models_folder="TEST",
            save_figures_folder="OTHER_TEST",
        )
        self.assertFalse(pipeline_mock.called)

    @patch("openstf.pipeline.train_model.validation")
    def test_train_model_InputDataInsufficientError(
        self, validation_is_data_sufficient_mock
    ):
        validation_is_data_sufficient_mock.is_data_sufficient.return_value = False
        # This error is caught and then raised again and logged
        with self.assertLogs("openstf.pipeline.train_model", level="ERROR") as captured:
            with self.assertRaises(InputDataInsufficientError):
                train_model_pipeline(
                    pj=self.pj,
                    input_data=self.train_input,
                    check_old_model_age=True,
                    trained_models_folder="TEST",
                    save_figures_folder="OTHER_TEST",
                )

        self.assertEqual(
            len(captured.records), 1
        )  # check that there is only one error log message
        # search for log
        self.assertRegex(
            captured.records[0].getMessage(),
            "Input data is insufficient after validation and cleaning",
        )

    def test_train_model_InputDataWrongColumnOrderError(self):
        # change the column order
        input_data = self.train_input.iloc[:, ::-1]

        # This error is caught and then raised again and logged
        with self.assertLogs("openstf.pipeline.train_model", level="ERROR") as captured:
            with self.assertRaises(InputDataWrongColumnOrderError):
                train_model_pipeline(
                    pj=self.pj,
                    input_data=input_data,
                    check_old_model_age=True,
                    trained_models_folder="TEST",
                    save_figures_folder="OTHER_TEST",
                )

        self.assertEqual(
            len(captured.records), 1
        )  # check that there is only one error log message
        # search for log
        self.assertRegex(captured.records[0].getMessage(), "Wrong column order")

    @patch("openstf.pipeline.train_model.PersistentStorageSerializer")
    def test_train_model_OldModelHigherScoreError(self, serializer_mock):
        # Mock an old model which is better than the new one.
        old_model_mock = MagicMock()
        old_model_mock.age = 8

        serializer_mock_instance = MagicMock()
        serializer_mock_instance.load_model.return_value = old_model_mock
        serializer_mock.return_value = serializer_mock_instance
        old_model_mock.score.return_value = 5

        # This error is caught so we check if logging contains the error.
        with self.assertLogs("openstf.pipeline.train_model", level="ERROR") as captured:
            train_model_pipeline(
                pj=self.pj,
                input_data=self.train_input,
                check_old_model_age=True,
                trained_models_folder="TEST",
                save_figures_folder="OTHER_TEST",
            )

        self.assertEqual(
            len(captured.records), 1
        )  # check that there is only one error log message
        # search for the old model is better log
        self.assertRegex(
            captured.records[0].getMessage(), "Old model is better than new model"
        )

    @patch("openstf.pipeline.train_model.PersistentStorageSerializer")
    def test_train_model_log_new_model_better(self, serializer_mock):
        # Mock an old model which is better than the new one.
        old_model_mock = MagicMock()
        old_model_mock.age = 8

        serializer_mock_instance = MagicMock()
        serializer_mock_instance.load_model.return_value = old_model_mock
        serializer_mock.return_value = serializer_mock_instance
        old_model_mock.score.return_value = 0.1

        with self.assertLogs("openstf.pipeline.train_model", level="INFO") as captured:
            train_model_pipeline(
                pj=self.pj,
                input_data=self.train_input,
                check_old_model_age=True,
                trained_models_folder="TEST",
                save_figures_folder="OTHER_TEST",
            )

        # search for the old model is better log
        self.assertRegex(
            captured.records[0].getMessage(), "New model is better than old model"
        )

    @patch("openstf.pipeline.train_model.PersistentStorageSerializer")
    def test_train_model_log_couldnt_compare(self, serializer_mock):
        # Mock an old model which is better than the new one.
        old_model_mock = MagicMock()
        old_model_mock.age = 8

        serializer_mock_instance = MagicMock()
        serializer_mock_instance.load_model.return_value = old_model_mock
        serializer_mock.return_value = serializer_mock_instance
        old_model_mock.score.side_effect = ValueError()

        with self.assertLogs("openstf.pipeline.train_model", level="INFO") as captured:
            train_model_pipeline(
                pj=self.pj,
                input_data=self.train_input,
                check_old_model_age=True,
                trained_models_folder="TEST",
                save_figures_folder="OTHER_TEST",
            )

        # search for the old model is better log
        self.assertRegex(
            captured.records[0].getMessage(), "Could not compare to old model"
        )

    @patch("openstf.pipeline.train_model.PersistentStorageSerializer")
    def test_train_model_No_old_model(self, serializer_mock):
        # Mock an old model which is better than the new one.
        old_model_mock = MagicMock()
        old_model_mock.age = 8

        serializer_mock_instance = MagicMock()
        serializer_mock_instance.load_model.return_value = old_model_mock
        serializer_mock_instance.load_model.side_effect = FileNotFoundError()
        serializer_mock.return_value = serializer_mock_instance

        with self.assertLogs(
            "openstf.pipeline.train_model", level="WARNING"
        ) as captured:
            train_model_pipeline(
                pj=self.pj,
                input_data=self.train_input,
                check_old_model_age=True,
                trained_models_folder="TEST",
                save_figures_folder="OTHER_TEST",
            )

        # search for the old model is better log
        self.assertRegex(captured.records[0].getMessage(), "No old model found")


if __name__ == "__main__":
    unittest.main()<|MERGE_RESOLUTION|>--- conflicted
+++ resolved
@@ -3,16 +3,11 @@
 # SPDX-License-Identifier: MPL-2.0
 import unittest
 from datetime import datetime, timedelta
-<<<<<<< HEAD
-=======
-
 from openstf.exceptions import (
     InputDataInsufficientError,
     InputDataWrongColumnOrderError,
 )
 
-from test.utils import BaseTestCase, TestData
->>>>>>> b39f93a7
 from unittest.mock import MagicMock, patch
 
 import pandas as pd
