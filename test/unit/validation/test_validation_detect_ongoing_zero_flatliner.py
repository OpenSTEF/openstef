# SPDX-FileCopyrightText: 2017-2023 Contributors to the OpenSTEF project <korte.termijn.prognoses@alliander.com> # noqa E501>
#
# SPDX-License-Identifier: MPL-2.0

<<<<<<< HEAD
from datetime import datetime, timedelta, UTC
from freezegun import freeze_time
=======
from datetime import datetime, timedelta
>>>>>>> e3d90527
from test.unit.utils.base import BaseTestCase

import numpy as np
import pandas as pd
from freezegun import freeze_time

from openstef.validation.validation import detect_ongoing_zero_flatliner


@freeze_time("2023-10-30 12:01:02")
class TestDetectOngoingZeroFlatliners(BaseTestCase):
    def setUp(self) -> None:
        super().setUp()
        now = datetime.now(tz=UTC)
        self.three_hour_range = pd.date_range(
            start=now - timedelta(minutes=180), end=now, freq="0.25H"
        )
        self.four_hour_range_predict_setting = pd.date_range(
            start=now - timedelta(minutes=180),
            end=now + timedelta(minutes=60),
            freq="0.25H",
        )

    def test_all_zero(self):
        # Arrange
        load = pd.Series(index=self.three_hour_range, data=[0 for i in range(13)])
        duration_threshold = 120

        # Act
        zero_flatliner_ongoing = detect_ongoing_zero_flatliner(load, duration_threshold)

        # Assert
        assert zero_flatliner_ongoing == True

    def test_all_nonzero(self):
        # Arrange
        load = pd.Series(index=self.three_hour_range, data=[i for i in range(1, 14)])
        duration_threshold = 120

        # Act
        zero_flatliner_ongoing = detect_ongoing_zero_flatliner(load, duration_threshold)

        # Assert
        assert zero_flatliner_ongoing == False

    def test_only_last_nonzero(self):
        # Scenario: A zero flatliner pattern has been going on for a long time. However,
        # now the pattern has ended since the last measurement is not zero anymore.

        # Arrange
        load = pd.Series(
            index=self.three_hour_range, data=[0 for i in range(1, 13)] + [1]
        )
        duration_threshold = 120

        # Act
        zero_flatliner_ongoing = detect_ongoing_zero_flatliner(load, duration_threshold)

        # Assert
        assert zero_flatliner_ongoing == False

    def test_zero_flatliner_pattern_below_threshold(self):
        # Scenario: A zero flatliner pattern has just begun, however it has not lasted
        # long enough to be considered a zero flatliner yet (given the configured threshold).

        # Arrange
        load = pd.Series(
            index=self.three_hour_range, data=[i for i in range(1, 10)] + [0, 0, 0, 0]
        )
        duration_threshold = 120

        # Act
        zero_flatliner_ongoing = detect_ongoing_zero_flatliner(load, duration_threshold)

        # Assert
        assert zero_flatliner_ongoing == False

    def test_zero_flatliner_pattern_just_above_threshold(self):
        # Arrange
        load = pd.Series(
            index=self.three_hour_range, data=[1, 2, 3, 4] + [0 for i in range(9)]
        )
        duration_threshold = 120

        # Act
        zero_flatliner_ongoing = detect_ongoing_zero_flatliner(load, duration_threshold)

        # Assert
        assert zero_flatliner_ongoing == True

    def test_zero_flatliner_and_missing_values(self):
        # Arrange
        load = pd.Series(
            index=self.three_hour_range,
            data=[1, 2, 3, 4] + [0, 0, 0, 0, np.nan, np.nan, np.nan, np.nan, 0],
        )
        duration_threshold = 120

        # Act
        zero_flatliner_ongoing = detect_ongoing_zero_flatliner(load, duration_threshold)

        # Assert
        assert zero_flatliner_ongoing == True

    def test_all_missing_values(self):
        # Arrange
        load = pd.Series(index=self.three_hour_range, data=[np.nan for i in range(13)])
        duration_threshold = 120

        # Act
        zero_flatliner_ongoing = detect_ongoing_zero_flatliner(load, duration_threshold)

        # Assert
        assert zero_flatliner_ongoing == False

    def test_zero_flatliner_predict_future(self):
        # Scenario: A forecast is made on a zero flatliner, which contains timestamps in the
        # future with NaN values that need to be predicted.
        # In this case: Time in future > duration_threshold.

        # Arrange
        load = pd.Series(
            index=self.four_hour_range_predict_setting,
            data=[1, 2, 3]
            + [0, 0, 0, 0, 0, 0, 0, 0, 0]
            + [np.nan, np.nan, np.nan, np.nan, np.nan],
        )
        duration_threshold = 60

        # Act
        zero_flatliner_ongoing = detect_ongoing_zero_flatliner(load, duration_threshold)

        # Assert
        assert zero_flatliner_ongoing == True<|MERGE_RESOLUTION|>--- conflicted
+++ resolved
@@ -2,12 +2,7 @@
 #
 # SPDX-License-Identifier: MPL-2.0
 
-<<<<<<< HEAD
 from datetime import datetime, timedelta, UTC
-from freezegun import freeze_time
-=======
-from datetime import datetime, timedelta
->>>>>>> e3d90527
 from test.unit.utils.base import BaseTestCase
 
 import numpy as np
